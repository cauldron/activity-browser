--- conflicted
+++ resolved
@@ -6,17 +6,14 @@
 
 from activity_browser import actions, application
 from activity_browser.bwutils import AB_metadata
-<<<<<<< HEAD
-from activity_browser.ui.widgets import EcoinventVersionDialog, DefaultBiosphereDialog, BiosphereUpdater
-from activity_browser.ui.wizards import ProjectSetupWizard
-=======
 from activity_browser.mod.bw2data import Database
 from activity_browser.ui.widgets import (BiosphereUpdater,
                                          DefaultBiosphereDialog,
                                          EcoinventVersionDialog)
 from activity_browser.ui.wizards.plugins_manager_wizard import \
     PluginsManagerWizard
->>>>>>> ee24c15b
+from activity_browser.ui.widgets import EcoinventVersionDialog, DefaultBiosphereDialog, BiosphereUpdater
+from activity_browser.ui.wizards import ProjectSetupWizard
 from activity_browser.ui.wizards.settings_wizard import SettingsWizard
 
 
@@ -42,65 +39,17 @@
 
     actions.DefaultInstall.run()
 
-<<<<<<< HEAD
     wizard: ProjectSetupWizard = application.main_window.findChild(ProjectSetupWizard)
     wizard.next()
-=======
-    dialog = application.main_window.findChild(DefaultBiosphereDialog)
-    with qtbot.waitSignal(dialog.finished, timeout=5 * 60 * 1000):
-        pass
-    qtbot.waitUntil(lambda: len(AB_metadata.dataframe) == 4324)
-
-    assert "biosphere3" in bd.databases
-    assert len(Database("biosphere3")) == 4324
-    assert len(bd.methods) == 762
->>>>>>> ee24c15b
 
     thread = wizard.page(wizard.install_page).install_thread
 
-<<<<<<< HEAD
     with qtbot.waitSignal(thread.finished, timeout=5 * 60 * 1000): pass
     # qtbot.waitUntil(lambda: len(AB_metadata.dataframe) == 4709)
 
     assert "biosphere3" in bd.databases
     assert len(Database("biosphere3")) == 4709
     assert len(bd.methods) == 762
-=======
-@pytest.mark.skipif(
-    os.environ.get("TEST_FAST", False), reason="Skipped for faster testing"
-)
-def test_biosphere_update(ab_app, monkeypatch, qtbot):
-    project_name = "biosphere_project"
-    bd.projects.set_current(project_name)
-
-    monkeypatch.setattr(
-        QtWidgets.QMessageBox,
-        "question",
-        staticmethod(lambda *args, **kwargs: QtWidgets.QMessageBox.Ok),
-    )
-    monkeypatch.setattr(
-        EcoinventVersionDialog,
-        "exec_",
-        staticmethod(lambda *args, **kwargs: EcoinventVersionDialog.Accepted),
-    )
-    monkeypatch.setattr(
-        QtWidgets.QComboBox,
-        "currentText",
-        staticmethod(lambda *args, **kwargs: "3.9.1"),
-    )
-
-    assert bd.projects.current == project_name
-    assert "biosphere3" in bd.databases
-    assert len(Database("biosphere3")) == 4324
-
-    actions.BiosphereUpdate.run()
-
-    dialog = application.main_window.findChild(BiosphereUpdater)
-    with qtbot.waitSignal(dialog.finished, timeout=5 * 60 * 1000):
-        pass
-
-    assert len(Database("biosphere3")) == 4743
->>>>>>> ee24c15b
 
 
 def test_plugin_wizard_open(ab_app):
