from PySide2 import QtCore, QtWidgets

from activity_browser import actions, signals
from activity_browser.mod import bw2data as bd
from ..panels import ABTab
from ...ui.style import header
from ...ui.icons import qicons
from ...ui.tables import (
    DatabasesTable,
    ProjectListWidget,
    ActivitiesBiosphereTable,
)


class ProjectTab(QtWidgets.QWidget):
    def __init__(self, parent):
        super(ProjectTab, self).__init__(parent)
        # main widgets
        self.projects_widget = ProjectsWidget(self)
        self.databases_widget = DatabaseWidget(self)
        self.activity_biosphere_tabs = ActivityBiosphereTabs(self)

        # Layout
        self.splitter = QtWidgets.QSplitter(QtCore.Qt.Vertical)
        self.splitter.addWidget(self.databases_widget)
        self.splitter.addWidget(self.activity_biosphere_tabs)
        self.splitter.moveSplitter(0, 1)

        self.overall_layout = QtWidgets.QVBoxLayout()
        self.overall_layout.setAlignment(QtCore.Qt.AlignTop)
        self.overall_layout.addWidget(self.projects_widget)
        self.overall_layout.addWidget(self.splitter)
        self.setLayout(self.overall_layout)

        self.connect_signals()

    def connect_signals(self):
        bd.projects.current_changed.connect(self.change_project)
        bd.databases.metadata_changed.connect(self.update_widgets)

        signals.database_selected.connect(self.update_widgets)

    def change_project(self):
        self.update_widgets()

    def update_widgets(self):
        """Update widgets when a new database has been selected or the project has been changed.
        Hide empty widgets (e.g. Biosphere Flows table when an inventory database is selected)."""
        no_databases = len(self.activity_biosphere_tabs.tabs) == 0

        self.activity_biosphere_tabs.setVisible(not no_databases)


class ProjectsWidget(QtWidgets.QWidget):
    def __init__(self, parent):
        super(ProjectsWidget, self).__init__(parent)
        self.projects_list = ProjectListWidget()

        # Buttons
<<<<<<< HEAD
        self.new_project_button = actions.ProjectNew.get_QButton()
        self.copy_project_button = actions.ProjectDuplicate.get_QButton()
        self.delete_project_button = actions.ProjectDelete.get_QButton()

        self.construct_layout()
=======
        self.new_project_button = QtWidgets.QPushButton(qicons.add, "New")
        self.new_project_button.setToolTip('Make a new project')
        self.import_project_button = QtWidgets.QPushButton(qicons.import_db, "Import")
        self.import_project_button.setToolTip('Import a project')
        self.copy_project_button = QtWidgets.QPushButton(qicons.copy, "Copy")
        self.copy_project_button.setToolTip('Copy this project')
        self.delete_project_button = QtWidgets.QPushButton(qicons.delete, "Delete")
        self.delete_project_button.setToolTip('Delete this project')

        self.construct_layout()
        self.connect_signals()

    def connect_signals(self):
        self.new_project_button.clicked.connect(signals.new_project.emit)
        self.import_project_button.clicked.connect(signals.import_project.emit)
        self.delete_project_button.clicked.connect(signals.delete_project.emit)
        self.copy_project_button.clicked.connect(signals.copy_project.emit)
>>>>>>> e51a7ee9

    def construct_layout(self):
        h_widget = QtWidgets.QWidget()
        h_layout = QtWidgets.QHBoxLayout()
        h_layout.setAlignment(QtCore.Qt.AlignLeft)
        h_layout.addWidget(header('Project:'))
        h_layout.addWidget(self.projects_list)
        h_layout.addWidget(self.new_project_button)
        h_layout.addWidget(self.import_project_button)
        h_layout.addWidget(self.copy_project_button)
        h_layout.addWidget(self.delete_project_button)
        h_widget.setLayout(h_layout)

        # Overall Layout
        layout = QtWidgets.QVBoxLayout()
        layout.setAlignment(QtCore.Qt.AlignTop)
        layout.addWidget(h_widget)
        self.setLayout(layout)

        self.setSizePolicy(QtWidgets.QSizePolicy(
            QtWidgets.QSizePolicy.Expanding,
            QtWidgets.QSizePolicy.Maximum)
        )


class DatabaseWidget(QtWidgets.QWidget):
    def __init__(self, parent):
        super().__init__(parent)
        self.table = DatabasesTable()
        self.table.setToolTip("To select a database, double-click on an entry")

        # Temporary inclusion to explain things before checkbox is back
        self.label_change_readonly = QtWidgets.QLabel(
            "To change a database from read-only to editable and back," +
            " click on the checkbox in the table."
        )

        # Buttons
        self.add_default_data_button = actions.DefaultInstall.get_QButton()
        self.new_database_button = actions.DatabaseNew.get_QButton()
        self.import_database_button = actions.DatabaseImport.get_QButton()

        self.setMinimumHeight(200)

        self._construct_layout()

        # Signals
        bd.databases.metadata_changed.connect(self.update_widget)
        bd.projects.current_changed.connect(self.update_widget)

    def _construct_layout(self):
        header_widget = QtWidgets.QWidget()
        header_layout = QtWidgets.QHBoxLayout()
        header_layout.setAlignment(QtCore.Qt.AlignLeft)
        header_layout.addWidget(header("Databases:"))
        header_layout.addWidget(self.add_default_data_button)
        header_layout.addWidget(self.new_database_button)
        header_layout.addWidget(self.import_database_button)
        header_widget.setLayout(header_layout)

        # Overall Layout
        layout = QtWidgets.QVBoxLayout()
        layout.setAlignment(QtCore.Qt.AlignTop)
        layout.addWidget(header_widget)
        layout.addWidget(self.label_change_readonly)
        layout.addWidget(self.table)
        self.setLayout(layout)

    def update_widget(self):
        no_databases = self.table.rowCount() == 0
        self.add_default_data_button.setVisible(no_databases)
        self.import_database_button.setVisible(not no_databases)
        self.new_database_button.setVisible(not no_databases)

        self.table.setVisible(not no_databases)
        self.label_change_readonly.setVisible(not no_databases)


class ActivityBiosphereTabs(ABTab):
    def __init__(self, parent=None):
        super(ActivityBiosphereTabs, self).__init__(parent)
        self.setTabsClosable(True)

        self.connect_signals()

    def connect_signals(self) -> None:
        bd.projects.current_changed.connect(self.close_all)

        self.tabCloseRequested.connect(self.close_tab)
        signals.database_selected.connect(self.open_or_focus_tab)

    def open_or_focus_tab(self, db_name: str) -> None:
        """Put focus on tab, if not open yet, open it.
        """
        # create the tab if it doesn't exist yet
        if not self.tabs.get(db_name, False):
            widget = ActivityBiosphereWidget(db_name, self)
            self.add_tab(widget, db_name)
            self.update_activity_biosphere_widget(db_name)

            widget.destroyed.connect(lambda: self.tabs.pop(db_name) if db_name in self.tabs else None)

        # put the focus on this tab + send signal that this is the open db
        self.select_tab(self.tabs[db_name])

    def current_index_changed(self, current_index: int) -> None:
        if current_index < 0:
            self.hide()
            return
        db_name = self.get_tab_name_from_index(current_index)
        signals.database_tab_open.emit(db_name)

    def update_activity_biosphere_widget(self, db_name: str) -> None:
        """Check if database is open, if so, update the underlying data"""
        if self.tabs.get(db_name, False):
            self.tabs[db_name].table.model.sync(db_name)


class ActivityBiosphereWidget(QtWidgets.QWidget):
    def __init__(self, db_name: str, parent):
        super(ActivityBiosphereWidget, self).__init__(parent)
        self.database = bd.Database(db_name)
        self.table = ActivitiesBiosphereTable(self)

        self.database.changed.connect(self.database_changed)
        self.database.deleted.connect(self.deleteLater)

        # Header widget
        self.header_widget = QtWidgets.QWidget()
        self.header_layout = QtWidgets.QHBoxLayout()
        self.header_layout.setAlignment(QtCore.Qt.AlignLeft)
        self.header_widget.setLayout(self.header_layout)

        # auto-search
        self.debounce_search = QtCore.QTimer()
        self.debounce_search.setInterval(300)
        self.debounce_search.setSingleShot(True)
        self.debounce_search.timeout.connect(self.set_search_term)

        self.setup_search()

        # Overall Layout
        self.v_layout = QtWidgets.QVBoxLayout()
        self.v_layout.setAlignment(QtCore.Qt.AlignTop)
        self.v_layout.addWidget(self.header_widget)
        self.v_layout.addWidget(self.table)
        self.setLayout(self.v_layout)

    def reset_widget(self):
        self.hide()
        self.table.model.clear()

    def setup_search(self):
        # 1st search box
        self.search_box = QtWidgets.QLineEdit()
        self.search_box.setPlaceholderText("Search")
        self.search_box.textChanged.connect(self.debounce_search.start)
        self.search_box.returnPressed.connect(self.set_search_term)

        # search
        self.search_button = QtWidgets.QToolButton()
        self.search_button.setIcon(qicons.search)
        self.search_button.setToolTip("Filter activities")
        self.search_button.clicked.connect(self.set_search_term)

        # reset search
        self.reset_search_button = QtWidgets.QToolButton()
        self.reset_search_button.setIcon(qicons.delete)
        self.reset_search_button.setToolTip("Clear the search")
        self.reset_search_button.clicked.connect(self.table.reset_search)
        self.reset_search_button.clicked.connect(self.search_box.clear)

        bd.projects.current_changed.connect(self.search_box.clear)
        self.header_layout.addWidget(self.search_box)

        self.header_layout.addWidget(self.search_button)
        self.header_layout.addWidget(self.reset_search_button)

    def set_search_term(self):
        search_term = self.search_box.text().strip()
        self.table.search(search_term)

    def database_changed(self, db):
        # this should move to the model in the future
        self.table.model.sync(db.name)<|MERGE_RESOLUTION|>--- conflicted
+++ resolved
@@ -57,31 +57,15 @@
         self.projects_list = ProjectListWidget()
 
         # Buttons
-<<<<<<< HEAD
         self.new_project_button = actions.ProjectNew.get_QButton()
         self.copy_project_button = actions.ProjectDuplicate.get_QButton()
         self.delete_project_button = actions.ProjectDelete.get_QButton()
 
-        self.construct_layout()
-=======
-        self.new_project_button = QtWidgets.QPushButton(qicons.add, "New")
-        self.new_project_button.setToolTip('Make a new project')
         self.import_project_button = QtWidgets.QPushButton(qicons.import_db, "Import")
         self.import_project_button.setToolTip('Import a project')
-        self.copy_project_button = QtWidgets.QPushButton(qicons.copy, "Copy")
-        self.copy_project_button.setToolTip('Copy this project')
-        self.delete_project_button = QtWidgets.QPushButton(qicons.delete, "Delete")
-        self.delete_project_button.setToolTip('Delete this project')
+        self.import_project_button.clicked.connect(signals.import_project.emit)
 
         self.construct_layout()
-        self.connect_signals()
-
-    def connect_signals(self):
-        self.new_project_button.clicked.connect(signals.new_project.emit)
-        self.import_project_button.clicked.connect(signals.import_project.emit)
-        self.delete_project_button.clicked.connect(signals.delete_project.emit)
-        self.copy_project_button.clicked.connect(signals.copy_project.emit)
->>>>>>> e51a7ee9
 
     def construct_layout(self):
         h_widget = QtWidgets.QWidget()
