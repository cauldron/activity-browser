# -*- coding: utf-8 -*-
from .activity import (BaseExchangeModel, BiosphereExchangeModel,
                       DownstreamExchangeModel, ProductExchangeModel,
                       TechnosphereExchangeModel)
from .base import (DragPandasModel, EditableDragPandasModel,
                   EditablePandasModel, PandasModel)
from .history import ActivitiesHistoryModel
<<<<<<< HEAD
from .impact_categories import MethodCharacterizationFactorsModel, MethodsListModel, MethodsTreeModel
from .inventory import DatabasesModel, ActivitiesBiosphereListModel, ActivitiesBiosphereTreeModel
from .lca_results import LCAResultsModel, InventoryModel, ContributionModel
=======
from .impact_categories import (MethodCharacterizationFactorsModel,
                                MethodsListModel, MethodsTreeModel)
from .inventory import ActivitiesBiosphereModel, DatabasesModel
from .lca_results import ContributionModel, InventoryModel, LCAResultsModel
>>>>>>> 0dca4045
from .lca_setup import CSActivityModel, CSMethodsModel, ScenarioImportModel
from .parameters import (ActivityParameterModel, BaseParameterModel,
                         DatabaseParameterModel, ParameterTreeModel,
                         ProjectParameterModel)
from .scenarios import ScenarioModel<|MERGE_RESOLUTION|>--- conflicted
+++ resolved
@@ -5,16 +5,9 @@
 from .base import (DragPandasModel, EditableDragPandasModel,
                    EditablePandasModel, PandasModel)
 from .history import ActivitiesHistoryModel
-<<<<<<< HEAD
 from .impact_categories import MethodCharacterizationFactorsModel, MethodsListModel, MethodsTreeModel
 from .inventory import DatabasesModel, ActivitiesBiosphereListModel, ActivitiesBiosphereTreeModel
 from .lca_results import LCAResultsModel, InventoryModel, ContributionModel
-=======
-from .impact_categories import (MethodCharacterizationFactorsModel,
-                                MethodsListModel, MethodsTreeModel)
-from .inventory import ActivitiesBiosphereModel, DatabasesModel
-from .lca_results import ContributionModel, InventoryModel, LCAResultsModel
->>>>>>> 0dca4045
 from .lca_setup import CSActivityModel, CSMethodsModel, ScenarioImportModel
 from .parameters import (ActivityParameterModel, BaseParameterModel,
                          DatabaseParameterModel, ParameterTreeModel,
