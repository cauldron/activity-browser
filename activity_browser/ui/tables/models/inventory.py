# -*- coding: utf-8 -*-
import datetime
import functools
from copy import deepcopy
from typing import Iterator, Optional
import os

import arrow
import brightway2 as bw
from bw2data.utils import natural_sort
import numpy as np
import pandas as pd
from PySide2.QtCore import Qt, QModelIndex, Slot
from PySide2.QtWidgets import QApplication

from activity_browser.bwutils import AB_metadata, commontasks as bc
from activity_browser.settings import project_settings
from activity_browser.signals import signals
from .base import PandasModel, DragPandasModel, TreeItem, BaseTreeModel

import logging
from activity_browser.logger import ABHandler

logger = logging.getLogger('ab_logs')
log = ABHandler.setup_with_logger(logger, __name__)


class DatabasesModel(PandasModel):
    HEADERS = ["Name", "Records", "Read-only", "Depends", "Modified"]

    def __init__(self, parent=None):
        super().__init__(parent=parent)
        signals.project_selected.connect(self.sync)
        signals.databases_changed.connect(self.sync)

    def get_db_name(self, proxy: QModelIndex) -> str:
        idx = self.proxy_to_source(proxy)
        return self._dataframe.iat[idx.row(), 0]

    def sync(self):
        # code below is based on the assumption that bw uses utc timestamps
        tz = datetime.datetime.now(datetime.timezone.utc).astimezone()
        time_shift = - tz.utcoffset().total_seconds()

        data = []
        for name in natural_sort(bw.databases):
            dt = bw.databases[name].get("modified", "")
            if dt:
                dt = arrow.get(dt).shift(seconds=time_shift).humanize()
            # final column includes interactive checkbox which shows read-only state of db
            database_read_only = project_settings.db_is_readonly(name)
            data.append({
                "Name": name,
                "Depends": ", ".join(bw.databases[name].get("depends", [])),
                "Modified": dt,
                "Records": bc.count_database_records(name),
                "Read-only": database_read_only,
            })

        self._dataframe = pd.DataFrame(data, columns=self.HEADERS)
        self.updated.emit()


class ActivitiesBiosphereListModel(DragPandasModel):
    def __init__(self, parent=None):
        super().__init__(parent=parent)
        self.act_fields = lambda: AB_metadata.get_existing_fields(["reference product", "name", "location", "unit", "ISIC rev.4 ecoinvent"])
        self.ef_fields = lambda: AB_metadata.get_existing_fields(["name", "categories", "type", "unit"])
        self.technosphere = True

    @property
    def fields(self) -> list:
        """ Constructs a list of fields relevant for the type of database.
        """
        return self.act_fields() if self.technosphere else self.ef_fields()

    def get_key(self, proxy: QModelIndex) -> tuple:
        """ Get the key from the model using the given proxy index"""
        idx = self.proxy_to_source(proxy)
        return self._dataframe.iat[idx.row(), self._dataframe.columns.get_loc("key")]

    def clear(self) -> None:
        self._dataframe = pd.DataFrame([])
        self.updated.emit()

    def df_from_metadata(self, db_name: str) -> pd.DataFrame:
        """ Take the given database name and return the complete subset
        of that database from the metadata.

        The fields are used to prune the dataset of unused columns.
        """
        df = AB_metadata.get_database_metadata(db_name)
        # New / empty database? Shortcut the sorting / structuring process
        if df.empty:
            return df
        df = df.loc[:, self.fields + ["key"]]
        df.columns = [bc.bw_keys_to_AB_names.get(c, c) for c in self.fields] + ["key"]

        # Sort dataframe on first column (activity name, usually)
        # while ignoring case sensitivity
        sort_field = df.columns[0]
        df = df.iloc[df[sort_field].str.lower().argsort()]
        sort_field_index = df.columns.to_list().index(sort_field)
        self.parent().horizontalHeader().setSortIndicator(sort_field_index, Qt.AscendingOrder)
        return df

    @Slot(str, name="syncModel")
    def sync(self, db_name: str, df: pd.DataFrame = None) -> None:
        if df is not None:
            # skip the rest of the sync here if a dataframe is directly supplied
            log.info("Pandas Dataframe passed to sync.", df.shape)
            self._dataframe = df
            self.updated.emit()
            return

        if db_name not in bw.databases:
            raise KeyError("This database does not exist!", db_name)
        self.database_name = db_name
        self.technosphere = bc.is_technosphere_db(db_name)

        # Get dataframe from metadata and update column-names
        QApplication.setOverrideCursor(Qt.WaitCursor)
        df = self.df_from_metadata(db_name)
        # remove empty columns
        df.replace('', np.nan, inplace=True)
        df.dropna(how='all', axis=1, inplace=True)
        self._dataframe = df.reset_index(drop=True)
        self.filterable_columns = {col: i for i, col in enumerate(self._dataframe.columns.to_list())}
        QApplication.restoreOverrideCursor()
        self.updated.emit()

    def search(self, pattern1: str = None, pattern2: str = None, logic='AND') -> None:
        """ Filter the dataframe with two filters and a logical element
        in between to allow different filter combinations.

        TODO: Look at the possibility of using the proxy model to filter instead
        """
        df = self.df_from_metadata(self.database_name)
        if all((pattern1, pattern2)):
            mask1 = self.filter_dataframe(df, pattern1)
            mask2 = self.filter_dataframe(df, pattern2)
            # applying the logic
            if logic == 'AND':
                mask = np.logical_and(mask1, mask2)
            elif logic == 'OR':
                mask = np.logical_or(mask1, mask2)
            elif logic == 'AND NOT':
                mask = np.logical_and(mask1, ~mask2)
        elif any((pattern1, pattern2)):
            mask = self.filter_dataframe(df, pattern1 or pattern2)
        else:
            self.sync(self.database_name)
            return
        df = df.loc[mask].reset_index(drop=True)
        self.sync(self.database_name, df=df)

    def filter_dataframe(self, df: pd.DataFrame, pattern: str) -> pd.Series:
        """ Filter the dataframe returning a mask that is True for all rows
        where a search string has been found.

        It is a "contains" type of search (e.g. "oal" would find "coal").
        It also works for columns that contain tuples (e.g. ('water', 'ocean'),
        and will match on partials i.e. both 'ocean' and 'ean' work.

        An alternative solution would be to use .str.contains, but this does
        not work for columns containing tuples (https://stackoverflow.com/a/29463757)
        """
        search_columns = (bc.bw_keys_to_AB_names.get(c, c) for c in self.fields)
        mask = functools.reduce(
            np.logical_or, [
                df[col].apply(lambda x: pattern.lower() in str(x).lower())
                for col in search_columns
            ]
        )
        return mask

    def delete_activities(self, proxies: list) -> None:
        if len(proxies) > 1:
            keys = [self.get_key(p) for p in proxies]
            signals.delete_activities.emit(keys)
        else:
            signals.delete_activity.emit(self.get_key(proxies[0]))

    def duplicate_activities(self, proxies: list) -> None:
        if len(proxies) > 1:
            keys = [self.get_key(p) for p in proxies]
            signals.duplicate_activities.emit(keys)
        else:
            signals.duplicate_activity.emit(self.get_key(proxies[0]))

    def duplicate_activities_to_db(self, proxies: list) -> None:
        if len(proxies) > 1:
            keys = [self.get_key(p) for p in proxies]
            signals.duplicate_to_db_interface_multiple.emit(keys, self.database_name)
        else:
            key = self.get_key(proxies[0])
            signals.duplicate_to_db_interface.emit(key, self.database_name)

    def copy_exchanges_for_SDF(self, proxies: list) -> None:
        if len(proxies) > 1:
            keys = [self.get_key(p) for p in proxies]
        else:
            keys = [self.get_key(proxies[0])]
        QApplication.setOverrideCursor(Qt.WaitCursor)
        exchanges = bc.get_exchanges_from_a_list_of_activities(activities=keys,
                                                               as_keys=True)
        data = bc.get_exchanges_in_scenario_difference_file_notation(exchanges)
        df = pd.DataFrame(data)
        df.to_clipboard(excel=True, index=False)
<<<<<<< HEAD


class ActivitiesBiosphereItem(TreeItem):
    """ Item in ActivitiesBiosphereTreeModel."""
    # this manual typing of COLUMNS below could be a risk later:
    # potential fix could be to get data from HEADERS in tables/inventory/ActivitiesBiosphereTree
    def __init__(self, data: list, parent=None):
        super().__init__(data, parent)

    @classmethod
    def build_item(cls, impact_cat, parent: TreeItem) -> 'ActivitiesBiosphereItem':
        item = cls(list(impact_cat), parent)
        parent.appendChild(item)
        return item


class ActivitiesBiosphereTreeModel(BaseTreeModel):
    """Tree model for activities in a database.
    Tree is based on data in self._dataframe
    self.setup_model_data() initializes data format
    self._dataframe is converted to a nested dict, stored in self.tree_data
    self.tree_data can be queried during sync, pruning the tree
    finally, the ui side is built with self.build_tree()

    for tree nested dict format see self.nest_data()
    """
    HEADERS = ["reference product", "name", "location", "unit", "ISIC rev.4 ecoinvent"]

    def __init__(self, parent=None, database_name=None):
        super().__init__(parent)
        self.database_name = database_name
        self.HEADERS = AB_metadata.get_existing_fields(
            ["reference product", "name", "location", "unit", "ISIC rev.4 ecoinvent"])

        self.root = ActivitiesBiosphereItem.build_root(self.HEADERS)

        # All of the various variables.
        self._dataframe: Optional[pd.DataFrame] = None
        self.all_col = 0
        self.tree_data = None
        self.matches = None
        self.query = None

        self.ISIC_tree, self.ISIC_tree_codes, self.ISIC_order = self.get_isic_tree()
        self.setup_model_data()

        signals.project_selected.connect(self.setup_and_sync)

    def flags(self, index):
        res = super().flags(index) | Qt.ItemIsDragEnabled
        return res

    def get_isic_tree(self) -> dict:
        """Generate an entry for every class of the ISIC and store its path"""

        # this file is from https://unstats.un.org/unsd/classifications/Econ/isic
        # the file is structured such that each sub-class of the previous has 1 character more in column 'code'
        # that means each super-class is already seen before we get to the sub-class
        # we use that as a feature to create the 'tree path'
        path = os.path.join(os.getcwd(), "activity_browser", "static", "database_classifications",
                            "ISIC_Rev_4_english_structure.Txt")
        df = pd.read_csv(path)

        tree_data = {}
        tree_codes = {}
        tree_numeric_order = {}
        last_super = tuple()
        last_super_depth = 0
        for idx, row in df.iterrows():
            cls, name = row
            current_depth = len(cls)
            key = cls + ":" + name
            tree_codes[cls] = key
            tree_numeric_order[cls] = idx

            if current_depth > last_super_depth:
                # this is a sub-class at a deeper level as the last entry we read
                value = tuple(list(last_super) + [key])
            elif current_depth <= last_super_depth:
                # this is a (sub-)class at a same or higher level than the last entry we read
                depth = last_super_depth - current_depth + 1
                value = tuple(list(last_super)[:-depth] + [key])

            tree_data[key] = value
            last_super = value
            # take the last class level, split on ':' and take the length of the number
            last_super_depth = len(last_super[-1].split(":")[0])
        return tree_data, tree_codes, tree_numeric_order

    def setup_and_sync(self) -> None:
        self.setup_model_data()
        self.sync()

    @Slot(name="clearSyncModel")
    @Slot(str, name="syncModel")
    def sync(self, query=None) -> None:
        self.beginResetModel()
        self.root.clear()
        self.query = query
        QApplication.setOverrideCursor(Qt.WaitCursor)
        if self.query:
            self._data, self.matches = self.search_tree(self.query)
        else:
            self._data = self.tree_data
        self.build_tree(self._data, self.root)
        self.endResetModel()
        QApplication.restoreOverrideCursor()
        self.updated.emit()

    def build_tree(self, data: dict, root: ActivitiesBiosphereItem) -> None:
        """Assemble the tree ui."""
        for key, value in data.items():
            if isinstance(value, dict):
                # this is a root or branch node
                new_data = [key] + [""] * (self.columnCount() - 1)
                new_root = root.build_item(new_data, root)
                self.build_tree(value, new_root)
            else:
                # this is a leaf node
                ActivitiesBiosphereItem.build_item(value, root)

    @Slot(name="activitiesAltered")
    def setup_model_data(self) -> None:
        """Construct a dataframe of activities and a complete nested
        dict of the dataframe.

        Trigger this at init and when an activity is added/edited/deleted.
        """
        # Get dataframe from metadata and update column-names
        QApplication.setOverrideCursor(Qt.WaitCursor)
        df = self.df_from_metadata(self.database_name)
        # remove empty columns
        df.replace('', np.nan, inplace=True)
        df.dropna(how='all', axis=1, inplace=True)
        df['tree_order'] = df.apply(lambda row: self.tree_order(row), axis=1)
        df['tree_path_tuple'] = df.apply(lambda row: self.tree_path_tuple(row), axis=1)
        df = df.reset_index(drop=True)

        # Sort dataframe on column: 'product' and then on 'tree_order'
        sort_field = df.columns[0]
        df = df.iloc[df[sort_field].str.lower().argsort()]
        df = df.iloc[df['tree_order'].argsort()]
        del df['tree_order']
        self._dataframe = df

        self.path_col = self._dataframe.columns.get_loc("tree_path_tuple")

        # get the complete nested dict for the dataframe:
        self.tree_data = self.nest_data(self._dataframe)
        QApplication.restoreOverrideCursor()

    def df_from_metadata(self, db_name: str) -> pd.DataFrame:
        """ Take the given database name and return the complete subset
        of that database from the metadata.

        The fields are used to prune the dataset of unused columns.
        """
        df = AB_metadata.get_database_metadata(db_name)
        # New / empty database? Shortcut the sorting / structuring process
        if df.empty:
            return df
        df = df.loc[:, self.HEADERS + ["key"]]
        df.columns = [bc.bw_keys_to_AB_names.get(c, c) for c in self.HEADERS] + ["key"]
        return df

    def tree_order(self, row) -> int:
        """Give item order to row, if no class exists, move to lowest rank."""
        classification = row['ISIC rev.4 ecoinvent']
        if not isinstance(classification, str):
            # this is not a valid number, return high number (low rank)
            return 99999
        # match based on the actual number code, ignore letters or text
        class_code = classification.split(':')[0]
        if len(class_code) > 1 and not class_code[-1].isdigit():
            class_code = class_code[:-1]
        order = self.ISIC_order.get(class_code, 99999)
        return order

    def tree_path_tuple(self, row) -> tuple:
        """Convert the row to a tuple"""
        classification = row['ISIC rev.4 ecoinvent']
        if not isinstance(classification, str):
            # this is not a valid number, return 'No classification'
            return tuple(list(('No classification',)) + [row['Product']])
        # match based on the actual number code, ignore letters or text
        class_code = classification.split(':')[0]
        if len(class_code) > 1 and not class_code[-1].isdigit():
            class_code = class_code[:-1]
        classification = self.ISIC_tree_codes.get(class_code, ('No classification',))
        tup = self.ISIC_tree[classification]
        tup = tuple(list(tup) + [row['Product']])
        return tup

    @staticmethod
    def nest_data(df: pd.DataFrame, method: tuple = None) -> dict:
        # TODO update description to match activity format instead of impact methods
        """Convert impact category dataframe into nested dict format.
        Tree can have arbitrary amount (0 or more) levels of branch depth.

        Format is:
        {root1: {branch1: (data),
                          (data)},
                {branch2: {branch3: (data),
                                    (data)},
                          {branch4: (data),
                                    (data)},
                          (data)}}
        Where:
        root#  : top level category (str) e.g.: CML 2001
        branch#: sub level category (str) e.g.: climate change
                 can be arbitrary amount of branches
        data   : data (leaf node) of category (tuple) e.g.: ("GWP 100a",
                                                             "kg CO2-Eq",
                                                             160,
                                                             "('CML 2001', 'climate change', 'GWP 100a')")
                 Here each index of the tuple refers to the data in the self.HEADERS list of this class
        """
        data = np.empty(df.shape[0], dtype=object)

        for idx, row in enumerate(df.to_numpy(dtype=object)):
            split = list(row[-1])  # convert tuple to list
            split.append(tuple(row))
            data[idx] = split
            # data is np 1d array (list) of each dataframe row

        # From https://stackoverflow.com/a/19900276 but changed -2 to -1
        #  this version is ~2 orders of magnitude faster than the pandas
        #  option in the same answer
        simple_dict = {}
        for row in data:
            # row is e.g.: ['CML 2001',
            #               'climate change',
            #               'GWP 100a',
            #               ('CML 2001, climate change, GWP 100a',
            #                'kg CO2-Eq',
            #                160,
            #                ('CML 2001',
            #                 'climate change',
            #                 'GWP 100a'))]
            # so: [str, str, str, tuple(str, str, str, tuple(str, str, str))]
            temp_row = list(row[-1])  # temp_row = tuple(str, str, str, tuple(str, str, str))

            new_row = tuple(temp_row)
            # new_row format: ('GWP 100a',
            #                  'kg CO2-Eq',
            #                  160,
            #                  ('CML 2001',
            #                   'climate change',
            #                   'GWP 100a'))
            # new_row is the leaf node, the format is based on self.HEADERS
            here = simple_dict
            for elem in row[:-2]:
                if elem not in here:
                    # add root or branch node if it doesn't exist yet
                    here[elem] = {}
                # otherwise append the root/branch
                here = here[elem]
            # finally, add the leaf node:
            here[row[-1]] = new_row
        return simple_dict

    def get_key(self, tree_level: tuple) -> tuple:
        """Retrieve method data"""
        name = tree_level[1]
        print('++ tree level:', tree_level)
        if tree_level[0] == 'branch':
            return tuple(tree_level[1])
        if not isinstance(name, str):
            name = ", ".join(tree_level[1])
        else:
            return tuple([tree_level[1]])
        activities = self._dataframe.loc[self._dataframe["Name"] == name, "key"]
        print('++ get activity:', activities)
        return next(iter(activities))

    def get_keys(self, name: str) -> Iterator:
        methods = self._dataframe.loc[self._dataframe["Name"].str.startswith(name), "key"]
        if self.query:
            queries = [
                method for method in methods
                if self.query.lower() in ', '.join(method).lower()
            ]
            return queries
        return methods

    def search_tree(self, query: str) -> dict:
        """Search the dataframe on the query and return a new nested tree."""

        df = deepcopy(self._dataframe)
        mask = functools.reduce(
            np.logical_or, [
                df[col].apply(lambda x: query.lower() in str(x).lower())
                for col in df.columns
            ]
        )
        return self.nest_data(df.loc[mask].reset_index(drop=True)), len(df)
=======
        QApplication.restoreOverrideCursor()
>>>>>>> 6eb215be
<|MERGE_RESOLUTION|>--- conflicted
+++ resolved
@@ -207,7 +207,7 @@
         data = bc.get_exchanges_in_scenario_difference_file_notation(exchanges)
         df = pd.DataFrame(data)
         df.to_clipboard(excel=True, index=False)
-<<<<<<< HEAD
+        QApplication.restoreOverrideCursor()
 
 
 class ActivitiesBiosphereItem(TreeItem):
@@ -503,7 +503,4 @@
                 for col in df.columns
             ]
         )
-        return self.nest_data(df.loc[mask].reset_index(drop=True)), len(df)
-=======
-        QApplication.restoreOverrideCursor()
->>>>>>> 6eb215be
+        return self.nest_data(df.loc[mask].reset_index(drop=True)), len(df)