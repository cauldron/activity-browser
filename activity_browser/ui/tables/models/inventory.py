# -*- coding: utf-8 -*-
import datetime
import functools
from copy import deepcopy
from typing import Iterator, Optional
import os
from typing import Tuple

import numpy as np
import pandas as pd
from PySide2.QtCore import Qt, QModelIndex, Slot
from PySide2.QtWidgets import QApplication

from activity_browser import log, project_settings
from activity_browser.mod.bw2data import projects, databases, utils
from activity_browser.bwutils import AB_metadata, commontasks as bc
<<<<<<< HEAD
from activity_browser.settings import project_settings
from activity_browser.signals import signals
from .base import PandasModel, DragPandasModel, TreeItem, BaseTreeModel

import logging
from activity_browser.logger import ABHandler
=======
>>>>>>> cc7ea7b5

from .base import PandasModel, DragPandasModel


class DatabasesModel(PandasModel):
    HEADERS = ["Name", "Records", "Read-only", "Depends", "Modified"]

    def __init__(self, parent=None):
        super().__init__(parent=parent)
        projects.current_changed.connect(self.sync)
        databases.metadata_changed.connect(self.sync)

    def get_db_name(self, proxy: QModelIndex) -> str:
        idx = self.proxy_to_source(proxy)
        return self._dataframe.iat[idx.row(), 0]

    def sync(self):
        data = []
        for name in utils.natural_sort(databases):
            # get the modified time, in case it doesn't exist, just write 'now' in the correct format
            dt = databases[name].get("modified", datetime.datetime.now().isoformat())
            dt = datetime.datetime.strptime(dt, '%Y-%m-%dT%H:%M:%S.%f')

            # final column includes interactive checkbox which shows read-only state of db
            database_read_only = project_settings.db_is_readonly(name)
            data.append({
                "Name": name,
                "Depends": ", ".join(databases[name].get("depends", [])),
                "Modified": dt,
                "Records": bc.count_database_records(name),
                "Read-only": database_read_only,
            })

        self._dataframe = pd.DataFrame(data, columns=self.HEADERS)
        self.updated.emit()


class ActivitiesBiosphereListModel(DragPandasModel):
    def __init__(self, parent=None):
        super().__init__(parent=parent)
        self.act_fields = lambda: AB_metadata.get_existing_fields(["reference product", "name", "location", "unit", "ISIC rev.4 ecoinvent"])
        self.ef_fields = lambda: AB_metadata.get_existing_fields(["name", "categories", "type", "unit"])
        self.technosphere = True

    @property
    def fields(self) -> list:
        """ Constructs a list of fields relevant for the type of database.
        """
        return self.act_fields() if self.technosphere else self.ef_fields()

    def get_key(self, proxy: QModelIndex) -> tuple:
        """ Get the key from the model using the given proxy index"""
        idx = self.proxy_to_source(proxy)
        return self._dataframe.iat[idx.row(), self._dataframe.columns.get_loc("key")]

    def clear(self) -> None:
        self._dataframe = pd.DataFrame([])
        self.updated.emit()

    def df_from_metadata(self, db_name: str) -> pd.DataFrame:
        """ Take the given database name and return the complete subset
        of that database from the metadata.

        The fields are used to prune the dataset of unused columns.
        """
        df = AB_metadata.get_database_metadata(db_name)
        # New / empty database? Shortcut the sorting / structuring process
        if df.empty:
            return df
        df = df.loc[:, self.fields + ["key"]]
        df.columns = [bc.bw_keys_to_AB_names.get(c, c) for c in self.fields] + ["key"]

        # Sort dataframe on first column (activity name, usually)
        # while ignoring case sensitivity
        sort_field = df.columns[0]
        df = df.iloc[df[sort_field].str.lower().argsort()]
        sort_field_index = df.columns.to_list().index(sort_field)
        self.parent().horizontalHeader().setSortIndicator(sort_field_index, Qt.AscendingOrder)
        return df

    @Slot(str, name="syncModel")
    def sync(self, db_name: str, df: pd.DataFrame = None) -> None:
        if df is not None:
            # skip the rest of the sync here if a dataframe is directly supplied
            log.debug("Pandas Dataframe passed to sync.", df.shape)
            self._dataframe = df
            self.updated.emit()
            return

        if db_name not in databases:
            return
        self.database_name = db_name
        self.technosphere = bc.is_technosphere_db(db_name)

        # Get dataframe from metadata and update column-names
        QApplication.setOverrideCursor(Qt.WaitCursor)
        df = self.df_from_metadata(db_name)
        # remove empty columns
        df.replace('', np.nan, inplace=True)
        df.dropna(how='all', axis=1, inplace=True)
        self._dataframe = df.reset_index(drop=True)
        self.filterable_columns = {col: i for i, col in enumerate(self._dataframe.columns.to_list())}
        QApplication.restoreOverrideCursor()
        self.updated.emit()

    def search(self, pattern1: str = None, pattern2: str = None, logic='AND') -> None:
        """ Filter the dataframe with two filters and a logical element
        in between to allow different filter combinations.

        TODO: Look at the possibility of using the proxy model to filter instead
        """
        df = self.df_from_metadata(self.database_name)
        if all((pattern1, pattern2)):
            mask1 = self.filter_dataframe(df, pattern1)
            mask2 = self.filter_dataframe(df, pattern2)
            # applying the logic
            if logic == 'AND':
                mask = np.logical_and(mask1, mask2)
            elif logic == 'OR':
                mask = np.logical_or(mask1, mask2)
            elif logic == 'AND NOT':
                mask = np.logical_and(mask1, ~mask2)
        elif any((pattern1, pattern2)):
            mask = self.filter_dataframe(df, pattern1 or pattern2)
        else:
            self.sync(self.database_name)
            return
        df = df.loc[mask].reset_index(drop=True)
        self.sync(self.database_name, df=df)

    def filter_dataframe(self, df: pd.DataFrame, pattern: str) -> pd.Series:
        """ Filter the dataframe returning a mask that is True for all rows
        where a search string has been found.

        It is a "contains" type of search (e.g. "oal" would find "coal").
        It also works for columns that contain tuples (e.g. ('water', 'ocean'),
        and will match on partials i.e. both 'ocean' and 'ean' work.

        An alternative solution would be to use .str.contains, but this does
        not work for columns containing tuples (https://stackoverflow.com/a/29463757)
        """
        search_columns = (bc.bw_keys_to_AB_names.get(c, c) for c in self.fields)
        mask = functools.reduce(
            np.logical_or, [
                df[col].apply(lambda x: pattern.lower() in str(x).lower())
                for col in search_columns
            ]
        )
        return mask

    def copy_exchanges_for_SDF(self, proxies: list) -> None:
        if len(proxies) > 1:
            keys = {self.get_key(p) for p in proxies}
        else:
            keys = {self.get_key(proxies[0])}
        QApplication.setOverrideCursor(Qt.WaitCursor)
        exchanges = bc.get_exchanges_from_a_list_of_activities(activities=list(keys),
                                                               as_keys=True)
        data = bc.get_exchanges_in_scenario_difference_file_notation(exchanges)
        df = pd.DataFrame(data)
        df.to_clipboard(excel=True, index=False)
        QApplication.restoreOverrideCursor()


class ActivitiesBiosphereItem(TreeItem):
    """ Item in ActivitiesBiosphereTreeModel."""
    # this manual typing of COLUMNS below could be a risk later:
    # potential fix could be to get data from HEADERS in tables/inventory/ActivitiesBiosphereTree
    def __init__(self, data: list, parent=None):
        super().__init__(data, parent)

    @classmethod
    def build_item(cls, impact_cat, parent: TreeItem) -> 'ActivitiesBiosphereItem':
        item = cls(list(impact_cat), parent)
        parent.appendChild(item)
        return item


class ActivitiesBiosphereTreeModel(BaseTreeModel):
    """Tree model for activities in a database.
    Tree is based on data in self._dataframe
    self.setup_model_data() initializes data format
    self._dataframe is converted to a nested dict, stored in self.tree_data
    self.tree_data can be queried during sync, pruning the tree
    finally, the ui side is built with self.build_tree()

    for tree nested dict format see self.nest_data()
    """
    HEADERS = ["reference product", "name", "location", "unit", "ISIC rev.4 ecoinvent", "key"]

    def __init__(self, parent=None, database_name=None):
        super().__init__(parent)
        self.database_name = database_name
        self.HEADERS = AB_metadata.get_existing_fields(self.HEADERS)

        self.root = ActivitiesBiosphereItem.build_root(self.HEADERS)

        # all of the various variables.
        self._dataframe: Optional[pd.DataFrame] = None
        self.tree_data = None
        self.matches = None
        self.query = None

        self.ISIC_tree, self.ISIC_tree_codes, self.ISIC_order = self.get_isic_tree()
        self.setup_model_data()

    def flags(self, index):
        res = super().flags(index) | Qt.ItemIsDragEnabled
        return res

    def get_isic_tree(self) -> Tuple[dict, dict, dict]:
        """Generate an entry for every class of the ISIC and store its path.

        this file is from https://unstats.un.org/unsd/classifications/Econ/isic
        stored locally under path variable below
        the file is sorted and structured such that each sub-class of the previous has 1 character more in column
        'code', that means each super-class is already seen before we get to the sub-class
        we use that as a feature to create the 'tree path'

        Returns
        -------
        tuple: A tuple of 3 dicts
            tree_data: keys are str of classification:name, values are the tree path consisting of keys
            tree_codes: keys are classification number, values are the full keys
            tree_numeric_order: keys are classification number, values are the row number in file
        """
        path = os.path.join(os.getcwd(), "activity_browser", "static", "database_classifications",
                            "ISIC_Rev_4_english_structure.txt")
        df = pd.read_csv(path)

        tree_data = {}
        tree_codes = {}
        tree_numeric_order = {}
        last_super = tuple()
        last_super_depth = 0
        for idx, row in df.iterrows():
            cls, name = row  # cls is the number classification, name is the proper name
            current_depth = len(cls)  # we measure the depth by the length of cls
            key = f'{cls}:{name}'
            tree_codes[cls] = key  # add the full key to the classification cls in dict
            tree_numeric_order[cls] = idx  # add the row number to the classification cls in dict

            if current_depth > last_super_depth:
                # this is a sub-class at a deeper level as the last entry we read
                path = tuple(list(last_super) + [key])  # create a tuple of the tree path
            elif current_depth <= last_super_depth:
                # this is a (sub-)class at a same or higher level than the last entry we read
                depth = last_super_depth - current_depth + 1  # find how many entries to clip of the path
                path = tuple(list(last_super)[:-depth] + [key])  # create a tuple of the tree path

            tree_data[key] = path  # add the treepath to the key in dict
            last_super = path  # add as last_super

            # take the last class level, split on ':' and take the length of the class as depth
            last_super_depth = len(last_super[-1].split(":")[0])
        return tree_data, tree_codes, tree_numeric_order

    def setup_and_sync(self) -> None:
        self.setup_model_data()
        self.sync()

    @Slot(name="clearSyncModel")
    @Slot(str, name="syncModel")
    def sync(self, query=None) -> None:
        self.beginResetModel()
        self.root.clear()
        self.query = query
        QApplication.setOverrideCursor(Qt.WaitCursor)
        if self.query:
            self._data, self.matches = self.search_tree(self.query)
        else:
            self._data = self.tree_data
        self.build_tree(self._data, self.root)
        self.endResetModel()
        QApplication.restoreOverrideCursor()
        self.updated.emit()

    def build_tree(self, data: dict, root: ActivitiesBiosphereItem) -> None:
        """Assemble the tree ui."""
        for key, value in data.items():
            if isinstance(value, dict):
                # this is a root or branch node
                new_data = [key] + [""] * (self.columnCount() - 1)
                new_root = root.build_item(new_data, root)
                self.build_tree(value, new_root)
            else:
                # this is a leaf node
                ActivitiesBiosphereItem.build_item(value, root)

    @Slot(name="activitiesAltered")
    def setup_model_data(self) -> None:
        """Construct a dataframe of activities and a complete nested
        dict of the dataframe.

        Run this at init and when an activity is added/edited/deleted.
        """
        # Get dataframe from metadata and update column-names
        df = self.df_from_metadata(self.database_name)

        QApplication.setOverrideCursor(Qt.WaitCursor)
        # remove empty columns
        df.replace('', np.nan, inplace=True)
        df.dropna(how='all', axis=1, inplace=True)
        df['tree_order'] = df.apply(lambda row: self.tree_order(row), axis=1)
        df['tree_path_tuple'] = df.apply(lambda row: self.tree_path_tuple(row), axis=1)
        df = df.reset_index(drop=True)

        # Sort dataframe on column: 'product' and then on 'tree_order'
        sort_field = df.columns[0]
        df = df.iloc[df[sort_field].str.lower().argsort()]
        df = df.iloc[df['tree_order'].argsort()]
        del df['tree_order']
        self._dataframe = df

        self.path_col = self._dataframe.columns.get_loc("tree_path_tuple")

        # get the complete nested dict for the dataframe:
        self.tree_data = self.nest_data(self._dataframe)
        QApplication.restoreOverrideCursor()

    def df_from_metadata(self, db_name: str) -> pd.DataFrame:
        """ Take the given database name and return the complete subset
        of that database from the metadata.

        The fields are used to prune the dataset of unused columns.
        """
        df = AB_metadata.get_database_metadata(db_name)
        # New / empty database? Shortcut the sorting / structuring process
        if df.empty:
            return df
        df = df.loc[:, self.HEADERS]
        df.columns = [bc.bw_keys_to_AB_names.get(c, c) for c in self.HEADERS]
        return df

    def tree_order(self, row) -> int:
        """Give item order to row, if no class exists, move to lowest rank."""
        classification = row['ISIC rev.4 ecoinvent']
        if not isinstance(classification, str):
            # this is not a valid number, return high number (low rank)
            return 99999
        # match based on the actual number code, ignore letters or text
        class_code = classification.split(':')[0]  # take only class code
        if len(class_code) > 1 and not class_code[-1].isdigit():
            class_code = class_code[:-1]  # only read the numeric part of the code
        order = self.ISIC_order.get(class_code, 99999)  # get the row number from the ISIC file for this class
        return order

    def tree_path_tuple(self, row) -> tuple:
        """Convert the row to a tuple"""
        classification = row['ISIC rev.4 ecoinvent']
        if not isinstance(classification, str):
            # this is not a valid number, return 'No classification'
            return tuple(list(('No classification',)) + [row['Product']])
        # match based on the actual number code, ignore letters or text
        class_code = classification.split(':')[0]
        if len(class_code) > 1 and not class_code[-1].isdigit():
            class_code = class_code[:-1]
        classification = self.ISIC_tree_codes.get(class_code, ('No classification',))
        tup = self.ISIC_tree[classification]
        tup = tuple(list(tup) + [row['Product']])
        return tup

    @staticmethod
    def nest_data(df: pd.DataFrame, method: tuple = None) -> dict:
        """Convert impact category dataframe into nested dict format.
        Tree can have arbitrary amount (0 or more) levels of branch depth.

        Format is:
        {root1: {branch1: (data),
                          (data)},
                {branch2: {branch3: (data),
                                    (data)},
                          {branch4: (data),
                                    (data)},
                          (data)}}
        Where:
        root#  : top level category (str) e.g.: A:Agriculture, forestry and fishing
        branch#: sub level category (str) e.g.: 01:Crop and animal production, hunting and related service activities
                 can be arbitrary amount of branches
        data   : data (leaf node) of category (tuple) e.g.: ("A:Agriculture, forestry and fishing",
                                                             "01:Crop and animal production, hunting and related service activities",
                                                             [...],
                                                             "0111:Growing of cereals (except rice), leguminous crops and oil seeds"
                                                             <activity data as tuple>)
                 Here each index of the tuple refers to the data in the self.HEADERS list of this class
        """
        data = np.empty(df.shape[0], dtype=object)  # create 1D np.array with same len as input df

        for idx, row in enumerate(df.to_numpy(dtype=object)):
            split = list(row[-1])  # convert tuple to list
            split.append(tuple(row))
            data[idx] = split  # the split is a list of 2 items, 0) the tree path and 1) the complete row data

        # From https://stackoverflow.com/a/19900276 but changed -2 to -1
        #  this version is ~2 orders of magnitude faster than the pandas
        #  option in the same answer
        simple_dict = {}
        for row in data:
            # e.g. use this as example: ['A:Agriculture, forestry and fishing', '01:Crop and animal production, hunting and related service activities', '011:Growing of non-perennial crops', '0111:Growing of cereals (except rice), leguminous crops and oil seeds', 'sweet corn', ('sweet corn', 'sweet corn production', 'US', 'kilogram', '0111:Growing of cereals (except rice), leguminous crops and oil seeds', ('cutoff38', '4e26f787e6b76f2bbcb72e2ec1318f8a'), ('A:Agriculture, forestry and fishing', '01:Crop and animal production, hunting and related service activities', '011:Growing of non-perennial crops', '0111:Growing of cereals (except rice), leguminous crops and oil seeds', 'sweet corn'))]
            # row is e.g.: ['A:Agriculture, forestry and fishing',
            #               [...],
            #               '0111:Growing of cereals (except rice), leguminous crops and oil seeds',
            #               'sweet corn',
            #               ('sweet corn',
            #                'sweet corn production',
            #                'US',
            #                'kilogram',
            #                '0111:Growing of cereals (except rice), leguminous crops and oil seeds',
            #                ('cutoff38', '4e26f787e6b76f2bbcb72e2ec1318f8a'),
            #                <repeat of entire path as tuple>)]
            # so: [str, [...], str, tuple(str, str, str, str, str, tuple(str, str), tuple(str, [...], str))]
            new_row = tuple(row[-1])  # activity data

            # new_row is the leaf node, the format is based on self.HEADERS
            here = simple_dict
            for elem in row[:-2]:  # iterate over the full treepath
                if elem not in here:
                    # add root or branch node if it doesn't exist yet
                    here[elem] = {}
                # append the root/branch
                here = here[elem]
            # finally, add the leaf node:
            here[row[-1]] = new_row
        return simple_dict

    def get_keys(self, tree_path: str) -> list:
        """Get all the keys under the selected root/branch."""
        # apply search on the tree_path to get all activities
        filtered_df = self.search_df(tree_path, cols=['tree_path_tuple'])
        # apply any actual search queries if active
        if self.query:
            filtered_df = self.search_df(self.query, df=filtered_df)
        keys = filtered_df['key'].tolist()
        return keys

    def search_df(self, query: str, cols: list = None, df: pd.DataFrame = None) -> pd.DataFrame:
        """Search DataFrame (default: self._dataframe) on query (optional: specify cols) and return filtered dataframe.

        Parameters
        ----------
        query: query string
        cols: optional, limited set of columns to search in
        df: optional, if given, search this df, otherwise, search self._dataframe

        Returns
        -------
        df: the filtered dataframe

        """
        if not isinstance(df, pd.DataFrame):
            df = deepcopy(self._dataframe)
        cols = cols or df.columns
        mask = functools.reduce(
            np.logical_or, [
                df[col].apply(lambda x: query.lower() in str(x).lower())
                for col in cols
            ]
        )
        return df.loc[mask].reset_index(drop=True)

    def search_tree(self, query: str) -> Tuple[dict, int]:
        """Search self._dataframe on query and return a nested tree and amt of hits.

        Parameters
        ----------
        query: query string

        Returns
        -------
        nested tree and how many hits were found

        """
        df = self.search_df(query)
        return self.nest_data(df), len(df)

    def copy_exchanges_for_SDF(self, keys: list) -> None:
        QApplication.setOverrideCursor(Qt.WaitCursor)
        exchanges = bc.get_exchanges_from_a_list_of_activities(activities=keys,
                                                               as_keys=True)
        data = bc.get_exchanges_in_scenario_difference_file_notation(exchanges)
        df = pd.DataFrame(data)
        df.to_clipboard(excel=True, index=False)
        QApplication.restoreOverrideCursor()<|MERGE_RESOLUTION|>--- conflicted
+++ resolved
@@ -14,17 +14,8 @@
 from activity_browser import log, project_settings
 from activity_browser.mod.bw2data import projects, databases, utils
 from activity_browser.bwutils import AB_metadata, commontasks as bc
-<<<<<<< HEAD
-from activity_browser.settings import project_settings
-from activity_browser.signals import signals
+
 from .base import PandasModel, DragPandasModel, TreeItem, BaseTreeModel
-
-import logging
-from activity_browser.logger import ABHandler
-=======
->>>>>>> cc7ea7b5
-
-from .base import PandasModel, DragPandasModel
 
 
 class DatabasesModel(PandasModel):
@@ -354,7 +345,9 @@
         if df.empty:
             return df
         df = df.loc[:, self.HEADERS]
-        df.columns = [bc.bw_keys_to_AB_names.get(c, c) for c in self.HEADERS]
+        df.columns = [
+            bc.bw_keys_to_AB_names.get(col, col) for col in self.HEADERS
+        ]
         return df
 
     def tree_order(self, row) -> int:
@@ -498,9 +491,13 @@
         df = self.search_df(query)
         return self.nest_data(df), len(df)
 
-    def copy_exchanges_for_SDF(self, keys: list) -> None:
+    def copy_exchanges_for_SDF(self, proxies: list) -> None:
+        if len(proxies) > 1:
+            keys = {self.get_key(p) for p in proxies}
+        else:
+            keys = {self.get_key(proxies[0])}
         QApplication.setOverrideCursor(Qt.WaitCursor)
-        exchanges = bc.get_exchanges_from_a_list_of_activities(activities=keys,
+        exchanges = bc.get_exchanges_from_a_list_of_activities(activities=list(keys),
                                                                as_keys=True)
         data = bc.get_exchanges_in_scenario_difference_file_notation(exchanges)
         df = pd.DataFrame(data)
