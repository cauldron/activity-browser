--- conflicted
+++ resolved
@@ -7,12 +7,8 @@
 from ..icons import qicons
 from .delegates import FloatDelegate
 from .impact_categories import MethodsTable, MethodsTree
-<<<<<<< HEAD
 from .inventory import ActivitiesBiosphereTable, ActivitiesBiosphereTree
 from .models import CSMethodsModel, CSActivityModel, ScenarioImportModel
-=======
-from .models import CSActivityModel, CSMethodsModel, ScenarioImportModel
->>>>>>> 0dca4045
 from .views import ABDataFrameView
 
 
@@ -128,20 +124,15 @@
         menu.exec_(event.globalPos())
 
     def dragEnterEvent(self, event):
-<<<<<<< HEAD
         if (isinstance(event.source(), ActivitiesBiosphereTable)
             and getattr(event.source(), "technosphere", False))\
                 or isinstance(event.source(), ActivitiesBiosphereTree)\
                 or event.source() is self:
-=======
-        if getattr(event.source(), "technosphere", False) or event.source() is self:
->>>>>>> 0dca4045
             event.accept()
 
     def dropEvent(self, event) -> None:
         event.accept()
         source = event.source()
-<<<<<<< HEAD
         if isinstance(event.source(), ActivitiesBiosphereTable):
             # get the key from the TABLE for every selected index and convert it to dict
             log.debug('Dropevent from:', source)
@@ -154,11 +145,6 @@
             self.model.include_activities(
                 ({key: 1.0} for key in source.selected_keys())
             )
-=======
-        if getattr(event.source(), "technosphere", False):
-            log.info("Dropevent from:", source)
-            self.model.include_activities({key: 1.0} for key in source.selected_keys())
->>>>>>> 0dca4045
         elif event.source() is self:
             selection = self.selectedIndexes()
             from_index = selection[0].row() if selection else -1
