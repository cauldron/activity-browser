--- conflicted
+++ resolved
@@ -1,27 +1,17 @@
 from typing import List, Iterable
 
-<<<<<<< HEAD
-from PySide2 import QtWidgets, QtCore
-from PySide2.QtCore import Slot, QModelIndex
-=======
 from PySide2 import QtCore, QtWidgets
-from PySide2.QtCore import Slot
->>>>>>> 0dca4045
+from PySide2.QtCore import QModelIndex, Slot
+
+from activity_browser import actions
 
 from ...bwutils import AB_metadata
-from activity_browser import actions
-
 from ...settings import project_settings
 from ...signals import signals
 from ..icons import qicons
 from .delegates import CheckboxDelegate
-<<<<<<< HEAD
 from .models import DatabasesModel, ActivitiesBiosphereListModel, ActivitiesBiosphereTreeModel
 from .views import ABDictTreeView, ABDataFrameView, ABFilterableDataFrameView
-=======
-from .models import ActivitiesBiosphereModel, DatabasesModel
-from .views import ABDataFrameView, ABFilterableDataFrameView
->>>>>>> 0dca4045
 
 
 class DatabasesTable(ABDataFrameView):
