--- conflicted
+++ resolved
@@ -51,7 +51,7 @@
     # exchanges_output_modified = QtCore.pyqtSignal(list, tuple)
     exchanges_deleted = QtCore.pyqtSignal(list)
     exchanges_add = QtCore.pyqtSignal(list, tuple)
-<<<<<<< HEAD
+    exchange_amount_modified = QtCore.pyqtSignal(object, float)
     exchange_modified = QtCore.pyqtSignal(object, str, object)
 
     # Parameters
@@ -59,10 +59,6 @@
     parameters_changed = QtCore.pyqtSignal()
     # Pass the key of the activity holding the exchange
     exchange_formula_changed = QtCore.pyqtSignal(tuple)
-=======
-    exchange_amount_modified = QtCore.pyqtSignal(object, float)
-    exchange_modified = QtCore.pyqtSignal(object, str, object)
->>>>>>> e47fa2d2
 
     # Calculation Setups
     new_calculation_setup = QtCore.pyqtSignal()
