--- conflicted
+++ resolved
@@ -1,9 +1,6 @@
 # -*- coding: utf-8 -*-
-<<<<<<< HEAD
+import numpy as np
 import brightway2 as bw
-=======
-import numpy as np
->>>>>>> e47fa2d2
 from pandas import DataFrame
 from PyQt5.QtCore import QAbstractItemModel, QAbstractTableModel, QModelIndex, Qt, QVariant
 from PyQt5.QtGui import QBrush
