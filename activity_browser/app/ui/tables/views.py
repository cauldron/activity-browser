--- conflicted
+++ resolved
@@ -2,14 +2,9 @@
 import os
 from functools import wraps
 
-<<<<<<< HEAD
-from PyQt5.QtCore import QSize, QSortFilterProxyModel, Qt, pyqtSlot
-from PyQt5.QtWidgets import QFileDialog, QTableView, QTreeView
-=======
 from PyQt5.QtCore import (QAbstractTableModel, QSize, QSortFilterProxyModel,
                           Qt, pyqtSlot)
-from PyQt5.QtWidgets import QFileDialog, QTableView
->>>>>>> 70ec110f
+from PyQt5.QtWidgets import QFileDialog, QTableView, QTreeView
 
 from activity_browser.app.settings import ab_settings
 
@@ -156,28 +151,15 @@
     """ Inherit from view class but use editable models and more flexible
     sizing.
     """
-<<<<<<< HEAD
-    @classmethod
-    def decorated_sync(cls, sync):
-        """ Syncs the data from the dataframe into editable models
-        """
-        @wraps(sync)
-        def wrapper(self, *args, **kwargs):
-            sync(self, *args, **kwargs)
+    def _select_model(self) -> QAbstractTableModel:
+        if hasattr(self, 'drag_model'):
+            return EditableDragPandasModel(self.dataframe)
+        return EditablePandasModel(self.dataframe)
 
-            if hasattr(self, 'drag_model'):
-                self.model = EditableDragPandasModel(self.dataframe)
-            else:
-                self.model = EditablePandasModel(self.dataframe)
-            self.proxy_model = QSortFilterProxyModel()  # see: http://doc.qt.io/qt-5/qsortfilterproxymodel.html#details
-            self.proxy_model.setSourceModel(self.model)
-            self.proxy_model.setSortCaseSensitivity(Qt.CaseInsensitive)
-            self.setModel(self.proxy_model)
-            self.setMaximumHeight(self.get_max_height())
-            self.resizeColumnsToContents()
-            self.resizeRowsToContents()
-
-        return wrapper
+    def _resize(self) -> None:
+        self.setMaximumHeight(self.get_max_height())
+        self.resizeColumnsToContents()
+        self.resizeRowsToContents()
 
 
 def tree_model_decorate(sync):
@@ -213,15 +195,4 @@
         """ Resize the first column (usually 'name') whenever an item is
         expanded or collapsed.
         """
-        self.resizeColumnToContents(0)
-=======
-    def _select_model(self) -> QAbstractTableModel:
-        if hasattr(self, 'drag_model'):
-            return EditableDragPandasModel(self.dataframe)
-        return EditablePandasModel(self.dataframe)
-
-    def _resize(self) -> None:
-        self.setMaximumHeight(self.get_max_height())
-        self.resizeColumnsToContents()
-        self.resizeRowsToContents()
->>>>>>> 70ec110f
+        self.resizeColumnToContents(0)