# -*- coding: utf-8 -*-
import brightway2 as bw
from PyQt5 import QtCore, QtWidgets, QtGui

from ..style import style_activity_tab
from ..tables import (BiosphereExchangeTable, DownstreamExchangeTable,
                      ProductExchangeTable, TechnosphereExchangeTable)
from ..widgets import ActivityDataGrid, DetailsGroupBox, SignalledPlainTextEdit
from ..panels import ABTab
from ..icons import qicons
from ...bwutils import commontasks as bc
from ...signals import signals


class ActivitiesTab(ABTab):
    """Tab that contains sub-tabs describing activity information."""
    def __init__(self, parent=None):
        super(ActivitiesTab, self).__init__(parent)
        self.setTabsClosable(True)
        self.connect_signals()

    def connect_signals(self):
        signals.open_activity_tab.connect(self.open_activity_tab)
        signals.activity_modified.connect(self.update_activity_name)
        self.tabCloseRequested.connect(self.close_tab)
        signals.delete_activity.connect(self.close_tab_by_tab_name)
        signals.project_selected.connect(self.close_all)

    @QtCore.pyqtSlot(tuple)
    def open_activity_tab(self, key: tuple) -> None:
        """Opens new tab or focuses on already open one."""
        if key not in self.tabs:
            act = bw.get_activity(key)
            if not act.production():
                return
            new_tab = ActivityTab(key)
            self.tabs[key] = new_tab
            self.addTab(new_tab, bc.get_activity_name(act, str_length=30))

            # hovering on the tab shows the full name, in case it's truncated in the tabbar at the top
            # new_tab.setToolTip(bw.get_activity(key).as_dict()['name'])

        self.select_tab(self.tabs[key])
        signals.show_tab.emit("Activities")

    def update_activity_name(self, key, field, value):
        if key in self.tabs and field == 'name':
            try:
                index = self.indexOf(self.tabs[key])
                self.setTabText(index, value)
            except:
                pass


class ActivityTab(QtWidgets.QWidget):
    """The data relating to Brightway activities can be viewed and edited through this panel interface
    The interface is a GUI representation of the standard activity data format as determined by Brightway
    This is necessitated as AB does not save its own data structures to disk
    Data format documentation is under the heading "The schema for an LCI dataset in voluptuous is:" at this link:
    https://docs.brightwaylca.org/intro.html#database-is-a-subclass-of-datastore
    Note that all activity data are optional.
    When activities contain exchanges, some fields are required (input, type, amount)
    Each exchange has a type: production, substitution, technosphere, or biosphere
    AB does not yet support 'substitution'. Other exchange types are shown in separate columns on this interface
    Required and other common exchange data fields are hardcoded as column headers in these tables
    More detail available at: https://docs.brightwaylca.org/intro.html#exchange-data-format
    The technosphere products (first table) of the visible activity are consumed by other activities downstream
    The final table of this tab lists these 'Downstream Consumers'
    """

    def __init__(self, key, parent=None, read_only=True):
        super(ActivityTab, self).__init__(parent)
        self.read_only = read_only
        self.db_read_only = bc.is_database_read_only(db_name=key[0])
        self.key = key
        self.db_name = self.key[0]
        self.activity = bw.get_activity(key)

        # Edit Activity checkbox
        self.checkbox_edit_act = QtWidgets.QCheckBox('Edit Activity', parent=self)
        self.checkbox_edit_act.setChecked(not self.read_only)
        self.db_name = self.key[0]
        self.checkbox_edit_act.clicked.connect(self.act_read_only_changed)

        # Activity Description
        self.activity_description = SignalledPlainTextEdit(
            key=getattr(self.activity, "key", None),
            field="comment",
            parent=self,
        )

        # Activity Description checkbox
        self.checkbox_activity_description = QtWidgets.QCheckBox('Description', parent=self)
        self.checkbox_activity_description.clicked.connect(self.toggle_activity_description_visibility)
        # self.checkbox_description.setStyleSheet("QCheckBox::indicator { width: 20px; height: 20px;}")
        self.checkbox_activity_description.setChecked(not self.read_only)
        self.toggle_activity_description_visibility()

        self.db_read_only_changed(db_name=self.db_name, db_read_only=self.db_read_only)

        # Toolbar Layout
        toolbar = QtWidgets.QToolBar()
        toolbar.addWidget(self.checkbox_edit_act)
        toolbar.addWidget(self.checkbox_activity_description)
        self.graph_action = toolbar.addAction(
            qicons.graph_explorer, "Show graph", self.open_graph
        )

        # activity-specific data displayed and editable near the top of the tab
        self.activity_data_grid = ActivityDataGrid(read_only=self.read_only, parent=self)

        # 4 data tables displayed after the activity data
        self.production = ProductExchangeTable(self)
        self.technosphere = TechnosphereExchangeTable(self)
        self.biosphere = BiosphereExchangeTable(self)
        self.downstream = DownstreamExchangeTable(self)

        self.exchange_tables = [
            (self.production, "Products:"),
            (self.technosphere, "Technosphere Inputs:"),
            (self.biosphere, "Biosphere Flows:"),
            (self.downstream, "Downstream Consumers:"),
        ]
        # arrange activity data and exchange data into vertical layout
        layout = QtWidgets.QVBoxLayout()
        layout.setContentsMargins(10, 10, 4, 1)
        layout.addWidget(toolbar)
        layout.addWidget(self.activity_data_grid)
        layout.addWidget(self.activity_description)
        for table, label in self.exchange_tables:
            layout.addWidget(DetailsGroupBox(label, table))

        self.exchange_tables_read_only_changed()

        layout.addStretch()
        layout.setAlignment(QtCore.Qt.AlignTop)
        self.setLayout(layout)

        self.populate()
        self.update_tooltips()
        self.update_style()
        self.connect_signals()

    def connect_signals(self):
        signals.database_read_only_changed.connect(self.db_read_only_changed)
<<<<<<< HEAD
        signals.parameters_changed.connect(self.populate)
=======
        signals.database_changed.connect(self.populate)
>>>>>>> 2f9e89a4
        # signals.activity_modified.connect(self.update_activity_values)

    @QtCore.pyqtSlot()
    def open_graph(self):
        signals.open_activity_graph_tab.emit(self.key)

    def populate(self):
        #  fill in the values of the ActivityTab widgets, excluding the ActivityDataGrid which is populated separately
        # todo: add count of results for each exchange table, to label above each table
        self.production.sync(self.activity.production())
        self.technosphere.sync(self.activity.technosphere())
        self.biosphere.sync(self.activity.biosphere())
        self.downstream.sync(self.activity.upstream())

        # Potentially update `DetailsGroupBox` now that tables are populated
        for table, _ in self.exchange_tables:
            table.updated.emit()

        self.populate_description_box()

    def populate_description_box(self):
        # activity description
        self.activity_description.setPlainText(self.activity.get('comment', ''))
        self.activity_description.setReadOnly(self.read_only)
        self.activity_description._key = self.activity.key

        # the <font> html-tag has no effect besides making the tooltip rich text
        # this is required for line breaks of long comments
        self.checkbox_activity_description.setToolTip(
            '<font>{}</font>'.format(self.activity_description.toPlainText())
        )
        self.activity_description._before = self.activity.get('comment', '')
        # self.activity_description.adjust_size()

    def toggle_activity_description_visibility(self):
        """Show only if checkbox is checked."""
        self.activity_description.setVisible(self.checkbox_activity_description.isChecked())

    def act_read_only_changed(self, read_only):
        """ When read_only=False specific data fields in the tables below become user-editable
                When read_only=True these same fields become read-only"""
        self.read_only = not read_only
        self.activity_description.setReadOnly(self.read_only)

        if not self.read_only:  # update unique locations, units, etc. for editing (metadata)
            signals.edit_activity.emit(self.db_name)

        self.activity_data_grid.set_activity_fields_read_only(read_only=self.read_only)
        self.activity_data_grid.populate_database_combo()
        self.exchange_tables_read_only_changed()

        self.update_tooltips()
        self.update_style()

    def exchange_tables_read_only_changed(self):
        """the user should not be able to edit the exchange tables when read_only
                EditTriggers turned off to prevent DoubleClick-selection editing
                DragDropMode set to NoDragDrop prevents exchanges dropped on the table to add"""

        for table, label in self.exchange_tables:
            if self.read_only:
                table.setEditTriggers(QtWidgets.QTableView.NoEditTriggers)
                table.setAcceptDrops(False)
                table.delete_exchange_action.setEnabled(False)
                table.remove_formula_action.setEnabled(False)
            else:
                table.setEditTriggers(QtWidgets.QTableView.DoubleClicked)
                table.delete_exchange_action.setEnabled(True)
                table.remove_formula_action.setEnabled(True)
                if not table.downstream:  # downstream consumers table never accepts drops
                    table.setAcceptDrops(True)

    def db_read_only_changed(self, db_name, db_read_only):
        """ If database of open activity is set to read-only, the read-only checkbox cannot now be unchecked by user """
        if db_name == self.key[0]:
            self.db_read_only = db_read_only

            # if activity was editable, but now the database is read-only, read_only state must be changed to false.
            if not self.read_only and self.db_read_only:
                self.checkbox_edit_act.setChecked(False)
                self.act_read_only_changed(read_only=True)

            # update checkbox to greyed-out or not
            self.checkbox_edit_act.setEnabled(not self.db_read_only)
            self.update_tooltips()

        else:  # on read-only state change for a database different to the open activity...
            # update values in database list to ensure activity cannot be duplicated to read-only db
            self.activity_data_grid.populate_database_combo()

    def update_tooltips(self):
        if self.db_read_only:
            self.checkbox_edit_act.setToolTip("The database this activity belongs to is read-only."
                                         " Enable database editing with checkbox in databases list")
        else:
            if self.read_only:
                self.checkbox_edit_act.setToolTip("Click to enable editing. Edits are saved automatically")
            else:
                self.checkbox_edit_act.setToolTip("Click to prevent further edits. Edits are saved automatically")

    def update_style(self):
        if self.read_only:
            self.setStyleSheet(style_activity_tab.style_sheet_read_only)
        else:
            self.setStyleSheet(style_activity_tab.style_sheet_editable)

    # def update_activity_values(self, key, field, value):
    #     """Update activity values."""
    #     if key == self.key:
    #         self.activity[field] = value
<|MERGE_RESOLUTION|>--- conflicted
+++ resolved
@@ -143,11 +143,8 @@
 
     def connect_signals(self):
         signals.database_read_only_changed.connect(self.db_read_only_changed)
-<<<<<<< HEAD
+        signals.database_changed.connect(self.populate)
         signals.parameters_changed.connect(self.populate)
-=======
-        signals.database_changed.connect(self.populate)
->>>>>>> 2f9e89a4
         # signals.activity_modified.connect(self.update_activity_values)
 
     @QtCore.pyqtSlot()
