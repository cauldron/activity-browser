

from ..style import horizontal_line, vertical_line, header
from ..tables import LCAResultsTable, ProcessContributionsTable, InventoryTable, InventoryCharacterisationTable
from ..graphics import (
    LCAResultsPlot,
    ProcessContributionPlot,
    InventoryCharacterisationPlot,
    CorrelationPlot,
    LCAResultsBarChart
)
from ...bwutils.multilca import MLCA
from ...bwutils import commontasks as bc
from .log_slider import LogarithmicSlider
from brightway2 import get_activity


from PyQt5.QtWidgets import QWidget, QTabWidget, QVBoxLayout, QHBoxLayout, QScrollArea, QRadioButton, QSlider, \
    QLabel, QLineEdit, QCheckBox, QPushButton, QComboBox
from PyQt5.QtCore import Qt
from PyQt5.QtGui import QIntValidator, QDoubleValidator

# TODO: fix box-in-box of the main space

# TODO: implement parts of each analysis tab as class MM

# TODO: Finish inventory tab (with techno/biosphere options MS
# TODO: add relative/absolute option for plots in characterised inventory and process contributions MS
# TODO: add rest+total row to tables in char. inv. and proc. cont. MM
# TODO: add switch for characterised inventory and process contributions between func unit and method MM
# TODO: Basic plot for LCIA Results + Combobox MS
# TODO: LCIA Results > column specific colour gradients MS
# TODO: LOW PRIORITY: add filtering for tables/graphs ANY


class CalculationSetupTab(QTabWidget):
    def __init__(self, parent, name):
        super(CalculationSetupTab, self).__init__(parent)
        self.panel = parent
        self.setup_name = name
        self.method_dict = dict()

        self.setVisible(False)
        self.visible = False

        self.setTabShape(1)  # Triangular-shaped Tabs
        self.setTabPosition(1)  # South-facing Tabs

        self.update_calculation()

        self.LCAscoreComparison_tab = LCAScoreComparison(self)
        self.inventory_tab = Inventory(self)
        self.inventory_characterisation_tab = InventoryCharacterisation(self)
        self.lcia_results_tab = LCIAAnalysis(self)
        self.process_contributions_tab = ProcessContributions(self)
        self.correlations_tab = Correlations(self)

        self.update_setup(calculate=False)

    def update_setup(self, calculate=True):
        """ Update the calculation setup. """
        if calculate:
            self.update_calculation()

        self.LCAscoreComparison_tab.update_analysis_tab()
        self.inventory_tab.update_analysis_tab()
        self.inventory_characterisation_tab.update_analysis_tab()
        self.lcia_results_tab.update_analysis_tab()
        self.process_contributions_tab.update_analysis_tab()
        self.correlations_tab.update_analysis_tab()

        lcia_results_tab_index = self.indexOf(self.lcia_results_tab)
        correlations_tab_index = self.indexOf(self.correlations_tab)

        if not self.single_func_unit:
            self.setTabEnabled(lcia_results_tab_index, True)
            self.setTabEnabled(correlations_tab_index, True)
        else:
            self.setTabEnabled(lcia_results_tab_index, False)
            self.setTabEnabled(correlations_tab_index, False)

    def update_calculation(self):
        """ Update the mlca calculation. """
        self.mlca = MLCA(self.setup_name)

        self.method_dict = bc.get_LCIA_method_name_dict(self.mlca.methods)

        if len(self.mlca.func_units) != 1:
            self.single_func_unit = False
        else:
            self.single_func_unit = True
        if len(self.mlca.methods) != 1:
            self.single_method = False
        else:
            self.single_method = True

class AnalysisTab(QWidget):
    def __init__(self, parent, cutoff=None, func=None, combobox=None, table=None, plot=None, export=None):
        super(AnalysisTab, self).__init__(parent)
        self.setup = parent

        self.cutoff_menu = cutoff
        self.cutoff_func = func

        self.combobox_menu_combobox = combobox
        self.table = table
        self.plot = plot
        self.limit_type = "percent"
        self.export_menu = export

        self.name = str()
        self.header = header(self.name)

        self.layout = QVBoxLayout()
        self.setLayout(self.layout)

        self.layout.addWidget(self.header)
        self.layout.addWidget(horizontal_line())

    def connect_analysis_signals(self):
        # Cut-off
        if self.cutoff_menu:
            # Cut-off types
            self.cutoff_type_topx.clicked.connect(self.cutoff_type_topx_check)
            self.cutoff_type_relative.clicked.connect(self.cutoff_type_relative_check)
            self.cutoff_slider_lft_btn.clicked.connect(self.cutoff_increment_left_check)
            self.cutoff_slider_rght_btn.clicked.connect(self.cutoff_increment_right_check)

            # Cut-off log slider
            self.cutoff_slider_log_slider.valueChanged.connect(
                lambda: self.cutoff_slider_relative_check("sl"))
            self.cutoff_slider_line.textChanged.connect(
                lambda: self.cutoff_slider_relative_check("le"))
            # Cut-off slider
            self.cutoff_slider_slider.valueChanged.connect(
                lambda: self.cutoff_slider_topx_check("sl"))
            self.cutoff_slider_line.textChanged.connect(
                lambda: self.cutoff_slider_topx_check("le"))

        # Combo box signal
        if self.combobox_menu_combobox != None:

            if self.combobox_menu_method_bool and not self.combobox_menu_func_bool:
                if self.plot:
                    self.combobox_menu_combobox.currentTextChanged.connect(
                        lambda name: self.update_plot(method=name))

            elif not self.combobox_menu_method_bool and self.combobox_menu_func_bool:
                pass
                # logic for only func

            else:
                self.combobox_menu_switch.clicked.connect(self.combo_switch_check)
                # logic for updating when both are active

                # THIS SHOULD BE REMOVED WHEN THERE IS FUNCTIONALITY FOR THE 'SWITCH' BUTTON
                if self.plot:
                    self.combobox_menu_combobox.currentTextChanged.connect(
                        lambda name: self.update_plot(method=name))
                # UP TO HERE

            if self.table:
                self.combobox_menu_combobox.currentTextChanged.connect(self.update_table)

        # Mainspace Checkboxes
        self.main_space_tb_grph_table.stateChanged.connect(
            lambda: self.main_space_check(self.main_space_tb_grph_table, self.main_space_tb_grph_plot))
        self.main_space_tb_grph_plot.stateChanged.connect(
            lambda: self.main_space_check(self.main_space_tb_grph_table, self.main_space_tb_grph_plot))

        # Export Table
        if self.table and self.export_menu:
            self.export_table_buttons_copy.clicked.connect(self.table.to_clipboard)
            self.export_table_buttons_csv.clicked.connect(self.table.to_csv)
            self.export_table_buttons_excel.clicked.connect(self.table.to_excel)

        # Export Plot
        if self.plot and self.export_menu:
            self.export_plot_buttons_png.clicked.connect(self.plot.to_png)
            self.export_plot_buttons_svg.clicked.connect(self.plot.to_svg)

    def combo_switch_check(self):
        """ Show either the functional units or methods combo-box, dependent on button state. """
        if self.combobox_menu_switch.text() == "Methods":
            self.combobox_menu_switch.setText("Functional Units")
            self.combobox_menu_label.setText(self.combobox_menu_method_label)
        else:
            self.combobox_menu_switch.setText("Methods")
            self.combobox_menu_label.setText(self.combobox_menu_func_label)
        self.update_analysis_tab()


    def cutoff_increment_left_check(self):
        """ Move the slider 1 increment when left button is clicked. """
        if self.cutoff_type_relative.isChecked():
            num = int(self.cutoff_slider_log_slider.value())
            self.cutoff_slider_log_slider.setValue(num + 1)
        else:
            num = int(self.cutoff_slider_slider.value())
            self.cutoff_slider_slider.setValue(num - 1)

    def cutoff_increment_right_check(self):
        """ Move the slider 1 increment when right button is clicked. """
        if self.cutoff_type_relative.isChecked():
            num = int(self.cutoff_slider_log_slider.value())
            self.cutoff_slider_log_slider.setValue(num - 1)
        else:
            num = int(self.cutoff_slider_slider.value())
            self.cutoff_slider_slider.setValue(num + 1)

    def cutoff_type_relative_check(self):
        """ Set cutoff to process that contribute #% or more. """
        self.cutoff_slider_slider.setVisible(False)
        self.cutoff_slider_log_slider.blockSignals(True)
        self.cutoff_slider_slider.blockSignals(True)
        self.cutoff_slider_line.blockSignals(True)
        self.cutoff_slider_unit.setText("%  of total")
        self.cutoff_slider_min.setText("100%")
        self.cutoff_slider_max.setText("0.001%")
        self.limit_type = "percent"
        self.cutoff_slider_log_slider.blockSignals(False)
        self.cutoff_slider_slider.blockSignals(False)
        self.cutoff_slider_line.blockSignals(False)
        self.cutoff_slider_log_slider.setVisible(True)

    def cutoff_type_topx_check(self):
        """ Set cut-off to the top # of processes. """
        self.cutoff_slider_log_slider.setVisible(False)
        self.cutoff_slider_log_slider.blockSignals(True)
        self.cutoff_slider_slider.blockSignals(True)
        self.cutoff_slider_line.blockSignals(True)
        self.cutoff_slider_unit.setText(" top #")
        self.cutoff_slider_min.setText(str(self.cutoff_slider_slider.minimum()))
        self.cutoff_slider_max.setText(str(self.cutoff_slider_slider.maximum()))
        self.limit_type = "number"
        self.cutoff_slider_log_slider.blockSignals(False)
        self.cutoff_slider_slider.blockSignals(False)
        self.cutoff_slider_line.blockSignals(False)
        self.cutoff_slider_slider.setVisible(True)

    def cutoff_slider_relative_check(self, editor):
        """ With relative selected, change the values for plots and tables to reflect the slider/line-edit. """
        if self.cutoff_type_relative.isChecked():
            self.cutoff_validator = self.cutoff_validator_float
            self.cutoff_slider_line.setValidator(self.cutoff_validator)
            cutoff = float

            # If called by slider
            if editor == "sl":
                self.cutoff_slider_line.blockSignals(True)
                cutoff = abs(self.cutoff_slider_log_slider.logValue())
                self.cutoff_slider_line.setText(str(cutoff))
                self.cutoff_slider_line.blockSignals(False)

            # if called by line edit
            elif editor == "le":
                self.cutoff_slider_log_slider.blockSignals(True)
                if self.cutoff_slider_line.text() == '-':
                    cutoff = 0.001
                    self.cutoff_slider_line.setText("0.001")
                elif self.cutoff_slider_line.text() == '':
                    cutoff = 0.001
                else:
                    cutoff = abs(float(self.cutoff_slider_line.text()))

                if cutoff > 100:
                    cutoff = 100
                    self.cutoff_slider_line.setText(str(cutoff))
                self.cutoff_slider_log_slider.setLogValue(float(cutoff))
                self.cutoff_slider_log_slider.blockSignals(False)

            self.cutoff_value = (cutoff/100)
            if self.plot:
                self.update_plot()
            if self.table:
                self.update_table()

    def cutoff_slider_topx_check(self, editor):
        """ With top # selected, change the values for plots and tables to reflect the slider/line-edit. """
        if self.cutoff_type_topx.isChecked():
            self.cutoff_validator = self.cutoff_validator_int
            self.cutoff_slider_line.setValidator(self.cutoff_validator)
            cutoff = int

            # If called by slider
            if editor == "sl":
                self.cutoff_slider_line.blockSignals(True)
                cutoff = abs(int(self.cutoff_slider_slider.value()))
                self.cutoff_slider_line.setText(str(cutoff))
                self.cutoff_slider_line.blockSignals(False)

            # if called by line edit
            elif editor == "le":
                self.cutoff_slider_slider.blockSignals(True)
                if self.cutoff_slider_line.text() == '-':
                    cutoff = self.cutoff_slider_slider.minimum()
                    self.cutoff_slider_line.setText(str(self.cutoff_slider_slider.minimum()))
                elif self.cutoff_slider_line.text() == '':
                    cutoff = self.cutoff_slider_slider.minimum()
                else:
                    cutoff = abs(int(self.cutoff_slider_line.text()))

                if cutoff > self.cutoff_slider_slider.maximum():
                    cutoff = self.cutoff_slider_slider.maximum()
                    self.cutoff_slider_line.setText(str(cutoff))
                self.cutoff_slider_slider.setValue(int(cutoff))
                self.cutoff_slider_slider.blockSignals(False)

            self.cutoff_value = int(cutoff)
            if self.plot:
                self.update_plot()
            if self.table:
                self.update_table()

    def add_cutoff(self):
        """ Add the cut-off menu to the tab. """
        self.cutoff_menu = QHBoxLayout()

        # Cut-off types
        self.cutoff_type = QVBoxLayout()
        self.cutoff_type_label = QLabel("Cut-off type")
        self.cutoff_type_relative = QRadioButton("Relative")
        self.cutoff_type_relative.setChecked(True)
        self.cutoff_type_topx = QRadioButton("Top #")

        # Cut-off slider
        self.cutoff_slider = QVBoxLayout()
        self.cutoff_slider_set = QVBoxLayout()
        self.cutoff_slider_label = QLabel("Cut-off level")
        self.cutoff_value = 5
        self.cutoff_slider_slider = QSlider(Qt.Horizontal)
        self.cutoff_slider_log_slider = LogarithmicSlider(self)
        self.cutoff_slider_log_slider.setInvertedAppearance(True)
        self.cutoff_slider_slider.setMinimum(1)
        self.cutoff_slider_slider.setMaximum(50)
        self.cutoff_slider_slider.setValue(self.cutoff_value)
        self.cutoff_slider_log_slider.setLogValue(0.01)
        self.cutoff_slider_minmax = QHBoxLayout()
        self.cutoff_slider_min = QLabel("100%")
        self.cutoff_slider_max = QLabel("0.001%")
        self.cutoff_slider_ledit = QHBoxLayout()
        self.cutoff_slider_line = QLineEdit()
        self.cutoff_validator_int = QIntValidator(self.cutoff_slider_line)
        self.cutoff_validator_float = QDoubleValidator(self.cutoff_slider_line)
        self.cutoff_validator = self.cutoff_validator_int
        self.cutoff_slider_line.setValidator(self.cutoff_validator)

        self.cutoff_slider_unit = QLabel("%  of total")

        self.cutoff_slider_lft_btn = QPushButton("<")
        self.cutoff_slider_lft_btn.setMaximumWidth(15)
        self.cutoff_slider_rght_btn = QPushButton(">")
        self.cutoff_slider_rght_btn.setMaximumWidth(15)

        # Assemble types
        self.cutoff_type.addWidget(self.cutoff_type_label)
        self.cutoff_type.addWidget(self.cutoff_type_relative)
        self.cutoff_type.addWidget(self.cutoff_type_topx)

        # Assemble slider set
        self.cutoff_slider_set.addWidget(self.cutoff_slider_label)
        self.cutoff_slider_set.addWidget(self.cutoff_slider_slider)
        self.cutoff_slider_slider.setVisible(False)
        self.cutoff_slider_set.addWidget(self.cutoff_slider_log_slider)
        self.cutoff_slider_minmax.addWidget(self.cutoff_slider_min)
        self.cutoff_slider_minmax.addStretch()
        self.cutoff_slider_minmax.addWidget(self.cutoff_slider_max)
        self.cutoff_slider_set.addLayout(self.cutoff_slider_minmax)

        self.cutoff_slider_ledit.addWidget(self.cutoff_slider_line)
        self.cutoff_slider_ledit.addWidget(self.cutoff_slider_lft_btn)
        self.cutoff_slider_ledit.addWidget(self.cutoff_slider_rght_btn)
        self.cutoff_slider_ledit.addWidget(self.cutoff_slider_unit)
        self.cutoff_slider_ledit.addStretch(1)

        self.cutoff_slider.addLayout(self.cutoff_slider_set)
        self.cutoff_slider.addLayout(self.cutoff_slider_ledit)

        # Assemble cut-off menu
        self.cutoff_menu.addLayout(self.cutoff_type)
        self.cutoff_menu.addWidget(vertical_line())
        self.cutoff_menu.addLayout(self.cutoff_slider)
        self.cutoff_menu.addStretch()

        self.layout.addLayout(self.cutoff_menu)
        self.layout.addWidget(horizontal_line())

    def main_space_check(self, table_ch, plot_ch):
        """ Show only table or graph, whichever is selected. """
        table_state = table_ch.isChecked()
        plot_state = plot_ch.isChecked()

        if table_state and plot_state:
            self.main_space_table.setVisible(True)
            self.main_space_plot.setVisible(True)

        elif not table_state and plot_state:
            self.main_space_table.setVisible(False)
            self.main_space_plot.setVisible(True)

        else:
            self.main_space_tb_grph_table.setChecked(True)
            self.main_space_table.setVisible(True)
            self.main_space_plot.setVisible(False)


    def add_main_space(self):
        """ Add the main space to the tab. """
        # Why is this a function and not implemented in the init?;
        # This way, the main space can easily be altered for a specific use if required

        # Generate Table and Plot area
        self.main_space = QScrollArea()
        self.main_space_widget = QWidget()
        self.main_space_widget_layout = QVBoxLayout()
        self.main_space_widget.setLayout(self.main_space_widget_layout)
        self.main_space.setWidget(self.main_space_widget)
        self.main_space.setWidgetResizable(True)
        # Option switch
        self.main_space_tb_grph = QHBoxLayout()
        self.main_space_tb_grph_plot = QCheckBox("Plot")
        self.main_space_tb_grph_plot.setChecked(True)
        self.main_space_tb_grph_table = QCheckBox("Table")
        self.main_space_tb_grph_table.setChecked(True)
        # Plot
        self.main_space_plot = self.plot
        # Table
        self.main_space_table = self.table

        # Assemble option switch
        self.main_space_tb_grph.addWidget(self.main_space_tb_grph_plot)
        self.main_space_tb_grph.addWidget(self.main_space_tb_grph_table)
        self.main_space_tb_grph.addStretch()

        # Assemble Table and Plot area
        if self.table and self.plot:
            self.main_space_widget_layout.addLayout(self.main_space_tb_grph)
        if self.plot:
            self.main_space_widget_layout.addWidget(self.main_space_plot, 1)
        if self.table:
            self.main_space_widget_layout.addWidget(self.main_space_table)
        self.main_space_widget_layout.addStretch()

        self.layout.addWidget(self.main_space)

    def update_analysis_tab(self):
        if self.combobox_menu_combobox != None:
            self.update_combobox()
        if self.plot:
            self.update_plot()
        if self.table:
            self.update_table()

    def update_table(self):
        """ Update the table. """
        self.table.sync(self.setup.mlca)

    def add_combobox(self, method=True, func=False):
        """ Add the combobox menu to the tab. """
        self.combobox_menu = QHBoxLayout()

        self.combobox_menu_label = QLabel()

        self.combobox_menu_combobox = None
        self.combobox_menu_switch = None
        self.combobox_menu_method_label = None
        self.combobox_menu_method_bool = method
        self.combobox_menu_func_bool = func

        if self.combobox_menu_func_bool:
            self.combobox_menu_func_label = "Functional Unit: "
            self.combobox_menu_combobox_func = QComboBox()
            self.combobox_menu_combobox_func.scroll = False
            self.combobox_menu_combobox = self.combobox_menu_combobox_func
            self.combobox_menu_label.setText(self.combobox_menu_func_label)

        if self.combobox_menu_method_bool:
            self.combobox_menu_method_label = "Assessment Method: "
            self.combobox_menu_combobox_method = QComboBox()
            self.combobox_menu_combobox_method.scroll = False
            self.combobox_menu_combobox = self.combobox_menu_combobox_method
            self.combobox_menu_label.setText(self.combobox_menu_method_label)

        self.combobox_menu.addWidget(self.combobox_menu_label)
        self.combobox_menu.addWidget(self.combobox_menu_combobox, 1)

        if self.combobox_menu_method_bool and self.combobox_menu_func_bool:
            self.combobox_menu_switch = QPushButton("Functional Units")
            self.combobox_menu.addWidget(self.combobox_menu_switch)

        self.combobox_menu_horizontal = horizontal_line()
        self.combobox_menu.addStretch(1)

        self.layout.addLayout(self.combobox_menu)
        self.layout.addWidget(self.combobox_menu_horizontal)

    def update_combobox(self):
        """ Update the combobox menu. """
        self.combobox_menu_combobox.clear()
        visibility = True
        self.combobox_menu_combobox.blockSignals(True)

        if self.combobox_menu_label.text() == self.combobox_menu_method_label: # if is assessment methods
            self.combobox_list = list(self.setup.method_dict.keys())
            if self.setup.single_method:
                visibility = False

        else:
            self.combobox_list = list(self.setup.mlca.func_unit_translation_dict.keys())
            if self.setup.single_func_unit:
                visibility = False

        self.combobox_menu_combobox.insertItems(0, self.combobox_list)
        self.combobox_menu_combobox.blockSignals(False)

        if visibility:
            self.combobox_menu_label.setVisible(True)
            self.combobox_menu_combobox.setVisible(True)
            self.combobox_menu_horizontal.setVisible(True)
            if self.combobox_menu_method_bool and self.combobox_menu_func_bool:
                self.combobox_menu_switch.setVisible(True)
        else:
            self.combobox_menu_label.setVisible(False)
            self.combobox_menu_combobox.setVisible(False)
            self.combobox_menu_horizontal.setVisible(False)
            if self.combobox_menu_method_bool and self.combobox_menu_func_bool:
                self.combobox_menu_switch.setVisible(False)

    def add_export(self):
        """ Add the export menu to the tab. """
        self.export_menu = QHBoxLayout()

        # Export Plot
        self.export_plot = QVBoxLayout()
        self.export_plot_label = QLabel("Export plot")
        self.export_plot_buttons = QHBoxLayout()
        self.export_plot_buttons_png = QPushButton(".png")
        self.export_plot_buttons_svg = QPushButton(".svg")
        # Export Table
        self.export_table = QVBoxLayout()
        self.export_table_label = QLabel("Export table")
        self.export_table_buttons = QHBoxLayout()
        self.export_table_buttons_copy = QPushButton("Copy")
        self.export_table_buttons_csv = QPushButton(".csv")
        self.export_table_buttons_excel = QPushButton("Excel")

        # Assemble export plot
        self.export_plot.addWidget(self.export_plot_label)
        self.export_plot_buttons.addWidget(self.export_plot_buttons_png)
        self.export_plot_buttons.addWidget(self.export_plot_buttons_svg)
        self.export_plot.addLayout(self.export_plot_buttons)

        # Assemble export table
        self.export_table.addWidget(self.export_table_label)
        self.export_table_buttons.addWidget(self.export_table_buttons_copy)
        self.export_table_buttons.addWidget(self.export_table_buttons_csv)
        self.export_table_buttons.addWidget(self.export_table_buttons_excel)
        self.export_table.addLayout(self.export_table_buttons)

        # Assemble export menu
        if self.plot:
            self.export_menu.addLayout(self.export_plot)
        if self.table and self.plot:
            self.export_menu_vert_line = vertical_line()
            self.export_menu.addWidget(self.export_menu_vert_line)
        if self.table:
            self.export_menu.addLayout(self.export_table)
        self.export_menu.addStretch()

        self.layout.addWidget(horizontal_line())
        self.layout.addLayout(self.export_menu)


class LCAScoreComparison(AnalysisTab):
    def __init__(self, parent):
        super(LCAScoreComparison, self).__init__(parent)
        self.setup = parent

        self.name = "LCA score comparison"
        self.header.setText(self.name)

        self.plot = LCAResultsBarChart(self.setup)

        self.add_combobox(method=True, func=False)
        self.add_main_space()
        self.add_export()

        self.setup.addTab(self, self.name)

        self.connect_analysis_signals()

    def update_plot(self, method=None):
        if method == None or method == '':
            method = self.setup.mlca.methods[0]
        else:
            method = self.setup.method_dict[method]
        self.plot.plot(self.setup.mlca, method=method)


class Inventory(AnalysisTab):
    def __init__(self, parent):
        super(Inventory, self).__init__(parent)
        self.setup = parent

        self.name = "Inventory"
        self.header.setText(self.name)

        self.table = InventoryTable(self.setup)

        self.add_combobox(method=False, func=True)
        self.add_main_space()
        self.add_export()

        self.setup.addTab(self, self.name)

        self.connect_analysis_signals()

    def update_table(self, method=None):
        if method == None:
            method = (list(self.setup.mlca.technosphere_flows))[0]
        else:
            pass
        #print('translated: ', [str(get_activity(list(method.keys())[0]))])
        self.table.sync(self.setup.mlca, method=method)#, limit=self.cutoff_value)


class InventoryCharacterisation(AnalysisTab):
    def __init__(self, parent):
        super(InventoryCharacterisation, self).__init__(parent)
        self.setup = parent

        self.name = "Inventory Characterisation"
        self.header.setText(self.name)

        self.plot = InventoryCharacterisationPlot(self.setup)
        self.table = InventoryCharacterisationTable(self)

        self.add_cutoff()
        self.cutoff_value = 0.01
        self.add_combobox()
        self.add_main_space()
        self.add_export()

        self.setup.addTab(self, self.name)

        self.connect_analysis_signals()

    def update_plot(self, method=None):
        if method == None or method == '':
            method = self.setup.mlca.methods[0]
        else:
            method = self.setup.method_dict[method]
        self.plot.plot(self.setup.mlca, method=method, limit=self.cutoff_value, limit_type=self.limit_type)


class LCIAAnalysis(AnalysisTab):
    def __init__(self, parent):
        super(LCIAAnalysis, self).__init__(parent)
        self.setup = parent

        self.name = "LCIA Results"
        self.header.setText(self.name)

        if not self.setup.single_func_unit:
            self.plot = LCAResultsPlot(self.setup)
            self.table = LCAResultsTable()

        self.add_main_space()
        self.add_export()

        self.setup.addTab(self, self.name)

        self.connect_analysis_signals()

    def update_plot(self):
        if isinstance(self.plot, LCAResultsPlot):
            self.plot.plot(self.setup.mlca)
        else:
            self.plot = LCAResultsPlot(self.setup)
            self.plot.plot(self.setup.mlca)

    def update_table(self):
        if isinstance(self.table, LCAResultsTable):
            self.table.sync(self.setup.mlca)
        else:
            self.table = LCAResultsTable()
            self.table.sync(self.setup.mlca)


class ProcessContributions(AnalysisTab):
    def __init__(self, parent):
        super(ProcessContributions, self).__init__(parent)
        self.setup = parent

        self.name = "Process Contributions"
        self.header.setText(self.name)

        self.plot = ProcessContributionPlot(self.setup)
        self.table = ProcessContributionsTable(self)

        self.add_cutoff()
        self.cutoff_value = 0.05
        self.add_combobox(method=True, func=True)
        self.add_main_space()
        self.add_export()

        self.setup.addTab(self, self.name)

        self.connect_analysis_signals()

    def update_plot(self, method=None):
        if self.combobox_menu_label.text() == self.combobox_menu_method_label:
            if method == None or method == '':
                method = self.setup.mlca.methods[0]
            else:
                method = self.setup.method_dict[method]
            func = None
            per = "method"
        else:
<<<<<<< HEAD
            func = method
            if func == None or func == '':
                func = self.setup.mlca.func_key_list[0]
            method = None
            per = "func"

        self.plot.plot(self.setup.mlca, method=method, func=func, limit=self.cutoff_value,
                       limit_type=self.limit_type, per=per)
=======
            method = self.setup.method_dict[method]
        self.plot.plot(self.setup.mlca, method=method, limit=self.cutoff_value, \
                       limit_type=self.limit_type, normalised=False)
>>>>>>> 4b53de62


class Correlations(AnalysisTab):
    def __init__(self, parent):
        super(Correlations, self).__init__(parent)
        self.setup = parent

        self.name = "Correlations"
        self.header.setText(self.name)

        if not self.setup.single_func_unit:
            self.plot = CorrelationPlot(self.setup)

        self.add_main_space()
        self.add_export()

        self.setup.addTab(self, self.name)

        self.connect_analysis_signals()

    def update_plot(self):
        if isinstance(self.plot, CorrelationPlot):
            labels = [str(x + 1) for x in range(len(self.setup.mlca.func_units))]
            self.plot.plot(self.setup.mlca, labels)
        else:
            self.plot = CorrelationPlot(self.setup)
            labels = [str(x + 1) for x in range(len(self.setup.mlca.func_units))]
            self.plot.plot(self.setup.mlca, labels)<|MERGE_RESOLUTION|>--- conflicted
+++ resolved
@@ -481,11 +481,13 @@
             self.combobox_menu_combobox = self.combobox_menu_combobox_method
             self.combobox_menu_label.setText(self.combobox_menu_method_label)
 
+        if self.combobox_menu_method_bool and self.combobox_menu_func_bool:
+            self.combobox_menu_switch = QPushButton("Functional Units")
+
         self.combobox_menu.addWidget(self.combobox_menu_label)
         self.combobox_menu.addWidget(self.combobox_menu_combobox, 1)
 
         if self.combobox_menu_method_bool and self.combobox_menu_func_bool:
-            self.combobox_menu_switch = QPushButton("Functional Units")
             self.combobox_menu.addWidget(self.combobox_menu_switch)
 
         self.combobox_menu_horizontal = horizontal_line()
@@ -717,7 +719,6 @@
             func = None
             per = "method"
         else:
-<<<<<<< HEAD
             func = method
             if func == None or func == '':
                 func = self.setup.mlca.func_key_list[0]
@@ -725,12 +726,7 @@
             per = "func"
 
         self.plot.plot(self.setup.mlca, method=method, func=func, limit=self.cutoff_value,
-                       limit_type=self.limit_type, per=per)
-=======
-            method = self.setup.method_dict[method]
-        self.plot.plot(self.setup.mlca, method=method, limit=self.cutoff_value, \
-                       limit_type=self.limit_type, normalised=False)
->>>>>>> 4b53de62
+                       limit_type=self.limit_type, per=per, normalised=False)
 
 
 class Correlations(AnalysisTab):
