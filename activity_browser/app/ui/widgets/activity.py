# -*- coding: utf-8 -*-
from PyQt5 import QtCore, QtWidgets
from PyQt5.QtWidgets import QMessageBox
from PyQt5.QtGui import QIcon

from activity_browser.app.bwutils import commontasks as bc
from .line_edit import SignalledLineEdit, SignalledPlainTextEdit, SignalledComboEdit
from ..icons import icons
from ...signals import signals


class DetailsGroupBox(QtWidgets.QGroupBox):
    def __init__(self, label, widget):
        super().__init__(label)
        self.widget = widget
        self.setCheckable(True)
        self.toggled.connect(self.showhide)
        self.setChecked(False)
        self.setStyleSheet("QGroupBox { border: none; }")
        layout = QtWidgets.QVBoxLayout()
        layout.addWidget(widget)
        layout.setContentsMargins(0, 22, 0, 5)
        self.setLayout(layout)
        if isinstance(self.widget, QtWidgets.QTableWidget):
            self.widget.itemChanged.connect(self.toggle_empty_table)

    def showhide(self):
        self.widget.setVisible(self.isChecked())

    def toggle_empty_table(self):
        self.setChecked(bool(self.widget.rowCount()))


class ActivityDataGrid(QtWidgets.QWidget):
    """ Displayed at the top of each activity panel to show the user basic data related to the activity
    Expects to find the following data for each activity displayed: name, location, database, comment
    Exchange data is displayed separately, below this grid, in tables.
    Includes the read-only checkbox which enables or disables user-editing of some activity and exchange data
    """
    def __init__(self, parent, read_only=True):
        super(ActivityDataGrid, self).__init__(parent)

        self.read_only = read_only

        self.name_box = SignalledLineEdit(
            key=getattr(parent.activity, "key", None),
            field="name",
            parent=self,
        )
        # self.name_box.setPlaceholderText("Activity name")

        self.location_combo = SignalledComboEdit(
            key=getattr(parent.activity, "key", None),
            field="location",
            parent=self,
            contents=parent.activity.get('location', '')
        )
        self.location_combo.setToolTip("Select an existing location from the current activity database."
                                          " Or add new location")
        self.location_combo.setEditable(True)  # always 'editable', but not always 'enabled'

        self.database_label = QtWidgets.QLabel('Database')
        self.database_label.setToolTip("Select a different database to duplicate activity to it")

        # the database of the activity is shown as a dropdown (ComboBox), which enables user to change it
        self.database_combo = QtWidgets.QComboBox()
        self.database_combo.currentTextChanged.connect(
            lambda target_db: self.duplicate_confirm_dialog(target_db, parent=parent))
        self.database_combo.setToolTip("Use dropdown menu to duplicate activity to another database")

        self.comment_box = SignalledPlainTextEdit(
            key=getattr(parent.activity, "key", None),
            field="comment",
            parent=self,
        )
        self.comment_groupbox = DetailsGroupBox(
            'Description', self.comment_box)
        self.comment_groupbox.setChecked(False)

<<<<<<< HEAD
        # arrange widgets for display as a grid
        self.grid = QtWidgets.QGridLayout()

        self.setContentsMargins(0, 0, 0, 0)
        self.grid.setContentsMargins(5, 5, 0, 5)
        self.grid.setSpacing(6)
        self.grid.setAlignment(QtCore.Qt.AlignTop)

        self.grid.addWidget(QtWidgets.QLabel('Name'), 1, 1)
        self.grid.addWidget(self.name_box, 1, 2, 1, 3)
        self.grid.addWidget(QtWidgets.QLabel('Location'), 2, 1)
        self.grid.addWidget(self.location_combo, 2, 2, 1, -1)
        self.grid.addWidget(self.database_combo, 3, 2, 1, -1)
        self.grid.addWidget(self.database_label, 3, 1)
        self.grid.addWidget(self.comment_groupbox, 4, 1, 2, -1)

        self.setLayout(self.grid)

        self.populate(parent)

        # do not allow user to edit fields if the ActivityDataGrid is read-only
        self.set_activity_fields_read_only()

    def populate(self, parent):
        # fill in the values of the ActivityDataGrid widgets
        self.name_box.setText(parent.activity.get('name', ''))
        self.name_box._key = parent.activity.key

        self.populate_location_combo(parent)
        self.populate_database_combo(parent)

        self.comment_box.setPlainText(parent.activity.get('comment', ''))
        self.comment_box._key = parent.activity.key
=======
        grid.addWidget(self.comment_groupbox, 4, 1, 2, right_side + 1)
        # grid.addWidget(self.comment_box, 4, 2, 2, right_side)

        # grid.addWidget(QtWidgets.QLabel('Unit'), 5, 1)
        # self.unit_box = SignalledLineEdit(
        #     key=getattr(self.activity, "key", None),
        #     field="unit",
        #     parent=self,
        # )
        # grid.addWidget(self.unit_box, 5, 2, 1, 3)

        grid.setAlignment(QtCore.Qt.AlignTop)

        return grid

    def populate(self, activity=None):
        if activity:
            self.activity = activity
        self.database.setText(self.activity['database'])
        self.name_box.setText(self.activity['name'])
        self.name_box._key = self.activity.key
        self.location_box.setText(str(self.activity.get('location', '')))
        self.location_box._key = self.activity.key
        self.comment_box.setPlainText(self.activity.get('comment', ''))
>>>>>>> 495b1269
        # the <font> html-tag has no effect besides making the tooltip rich text
        # this is required for line breaks of long comments
        self.comment_groupbox.setToolTip(
            '<font>{}</font>'.format(self.comment_box.toPlainText())
        )
        self.comment_box._before = parent.activity.get('comment', '')
        self.comment_box.adjust_size()

    def populate_location_combo(self, parent):
        """ acts as both: a label to show current location of act, and
                auto-completes with all other locations in the database, to enable selection """
        self.location_combo.blockSignals(True)
        self.location_combo.clear()
        location = parent.activity.get('location', '')
        self.location_combo._before = location

        # get unique set of locations in db
        loc_set = bc.get_locations_in_db(parent.activity.get('database', ''))
        for loc in loc_set:
            self.location_combo.addItem(loc) # perhaps add an icon? QIcon(icons.switch)

        self.location_combo.model().sort(0)
        self.location_combo.setCurrentText(location)
        self.location_combo.blockSignals(False)

    def populate_database_combo(self, parent):
        """ acts as both: a label to show current db of act, and
                allows copying to others editable dbs via populated drop-down list """
        # clear any existing items first
        self.database_combo.blockSignals(True)
        self.database_combo.clear()

        # first item in db combo, shown by default, is the current database
        current_db = parent.activity.get('database', 'Error: db of Act not found')
        self.database_combo.addItem(current_db)

        # other items are the dbs that the activity can be duplicated to: find them and add
        available_target_dbs = bc.get_editable_databases()
        if current_db in available_target_dbs:
            available_target_dbs.remove(current_db)

        for db_name in available_target_dbs:
            self.database_combo.addItem(QIcon(icons.duplicate), db_name)
        self.database_combo.blockSignals(False)

    def duplicate_confirm_dialog(self, target_db, parent):
        """ Get user confirmation for duplication action """
        title = "Duplicate activity to new database"
        text = "Copy {} to {} and open as new tab?".format(
            parent.activity.get('name', 'Error: Name of Act not found'), target_db)

        user_choice = QMessageBox.question(self, title, text, QMessageBox.Yes | QMessageBox.No, QMessageBox.No)
        if user_choice == QMessageBox.Yes:
            signals.duplicate_activity_to_db.emit(target_db, parent.activity)
        # todo: give user more options in the dialog:
        #   * retain / delete version in current db
        #   * open / don't open new tab

        # change selected database item back to original (index=0), to avoid confusing user
        # block and unblock signals to prevent unwanted extra emits from the automated change
        self.database_combo.blockSignals(True)
        self.database_combo.setCurrentIndex(0)
        self.database_combo.blockSignals(False)

    def set_activity_fields_read_only(self):
        """ called on init after widgets instantiated
            also whenever a user clicks the read-only checkbox """
        # user cannot edit these fields if they are read-only
        self.name_box.setReadOnly(self.read_only)
        self.location_combo.setEnabled(not self.read_only)
        self.comment_box.setReadOnly(self.read_only)<|MERGE_RESOLUTION|>--- conflicted
+++ resolved
@@ -77,7 +77,6 @@
             'Description', self.comment_box)
         self.comment_groupbox.setChecked(False)
 
-<<<<<<< HEAD
         # arrange widgets for display as a grid
         self.grid = QtWidgets.QGridLayout()
 
@@ -111,32 +110,7 @@
 
         self.comment_box.setPlainText(parent.activity.get('comment', ''))
         self.comment_box._key = parent.activity.key
-=======
-        grid.addWidget(self.comment_groupbox, 4, 1, 2, right_side + 1)
-        # grid.addWidget(self.comment_box, 4, 2, 2, right_side)
 
-        # grid.addWidget(QtWidgets.QLabel('Unit'), 5, 1)
-        # self.unit_box = SignalledLineEdit(
-        #     key=getattr(self.activity, "key", None),
-        #     field="unit",
-        #     parent=self,
-        # )
-        # grid.addWidget(self.unit_box, 5, 2, 1, 3)
-
-        grid.setAlignment(QtCore.Qt.AlignTop)
-
-        return grid
-
-    def populate(self, activity=None):
-        if activity:
-            self.activity = activity
-        self.database.setText(self.activity['database'])
-        self.name_box.setText(self.activity['name'])
-        self.name_box._key = self.activity.key
-        self.location_box.setText(str(self.activity.get('location', '')))
-        self.location_box._key = self.activity.key
-        self.comment_box.setPlainText(self.activity.get('comment', ''))
->>>>>>> 495b1269
         # the <font> html-tag has no effect besides making the tooltip rich text
         # this is required for line breaks of long comments
         self.comment_groupbox.setToolTip(
@@ -146,17 +120,17 @@
         self.comment_box.adjust_size()
 
     def populate_location_combo(self, parent):
-        """ acts as both: a label to show current location of act, and
+        """ acts as both of: a label to show current location of act, and
                 auto-completes with all other locations in the database, to enable selection """
         self.location_combo.blockSignals(True)
         self.location_combo.clear()
-        location = parent.activity.get('location', '')
+        location = str(parent.activity.get('location', ''))
         self.location_combo._before = location
 
         # get unique set of locations in db
         loc_set = bc.get_locations_in_db(parent.activity.get('database', ''))
         for loc in loc_set:
-            self.location_combo.addItem(loc) # perhaps add an icon? QIcon(icons.switch)
+            self.location_combo.addItem(str(loc)) # perhaps add an icon? QIcon(icons.switch)
 
         self.location_combo.model().sort(0)
         self.location_combo.setCurrentText(location)
