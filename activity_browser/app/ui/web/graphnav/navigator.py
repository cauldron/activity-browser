# -*- coding: utf-8 -*-
import os
import string
import json
from typing import Tuple

import brightway2 as bw
from bw2data import databases
from PyQt5 import QtWidgets, QtCore, QtWebEngineWidgets, QtWebChannel
from networkx import has_path, MultiGraph

from activity_browser.app.ui.web.graphnav.errorhandler import ErrorHandler
from .signals import graphsignals
from ....signals import signals


class GraphNavigatorWidget(QtWidgets.QWidget):
    def __init__(self, parent=None):
        super().__init__(parent)

        self.graph = Graph()

        self.connect_signals()
        self.selected_db = ''

        # button refresh
        self.button_refresh = QtWidgets.QPushButton('Refresh')
        self.button_refresh.clicked.connect(self.draw_graph)

        # button refresh
        self.button_random_activity = QtWidgets.QPushButton('Random Activity')
        self.button_random_activity.clicked.connect(self.update_graph_random)

        # qt js interaction
        self.bridge = Bridge()
        self.channel = QtWebChannel.QWebChannel()
        self.channel.registerObject('bridge', self.bridge)
        self.view = QtWebEngineWidgets.QWebEngineView()
        self.view.page().setWebChannel(self.channel)
        html = os.path.join(os.path.abspath(os.path.dirname(__file__)),
                            'graphviz_navigator2.html')
        self.url = QtCore.QUrl.fromLocalFile(html)

        # Layout
        self.vlay = QtWidgets.QVBoxLayout()
        self.vlay.addWidget(self.button_refresh)
        self.vlay.addWidget(self.button_random_activity)
        self.vlay.addWidget(self.view)
        self.setLayout(self.vlay)

        # graph
        self.draw_graph()

    def connect_signals(self):
        signals.database_selected.connect(self.set_database)
        signals.add_activity_to_history.connect(self.update_graph)
        graphsignals.update_graph.connect(self.update_graph)
        graphsignals.method_chooser.connect(self.method_chooser)
        graphsignals.update_graph_reduce.connect(self.update_graph_reduce)
        graphsignals.graph_ready.connect(self.draw_graph)

    def set_database(self, name):
        """
        Saves the currently selected database for graphing a random activity
        Args: takes string of selected database
        """
        self.selected_db = name

    def update_graph(self, key):
        print("Updating Graph for key: ", key)
        try:
            json_data = self.graph.get_json_graph(key)
            self.bridge.graph_ready.emit(json_data)
        except Exception as e:
            ErrorHandler.trace_error(e)
            print("No activity with this key:", key)

    def method_chooser(self, key):
        if self.graph.model.method_chooser_helper(key) is True:
            print("Upstream Expansion initiated for:", key)
            self.update_graph_expand_upstream(key)
        else:
            print("Downstream Expansion initiated for:", key)
            self.update_graph_expand(key)

    def update_graph_expand(self, key):
        """ Takes key, retrieves JSON data with more downstream nodes, and sends it to js graph_ready func
        Args: 
            key: tuple containing the key of the activity
        """
        print("Expanding graph from key: ", key)
        try:
            json_data = self.graph.get_json_expand_graph(key)
            self.bridge.graph_ready.emit(json_data)
        except Exception as e:
            ErrorHandler.trace_error(e)
            print("No expansion possible with this activity:", key)

    def update_graph_expand_upstream(self, key):
        """Takes key, retrieves JSON data with more upstream nodes, and sends it to js graph_ready func
        Args: 
            key: tuple containing the key of the activity
        """
        print("Expanding graph upstream from key: ", key)
        try:
            json_data = self.graph.get_json_expand_graph_upstream(key)
            self.bridge.graph_ready.emit(json_data)
        except Exception as e:
            ErrorHandler.trace_error(e)
            print("No upstream expansion possible with this activity:", key)

    def update_graph_reduce(self, key):  # not complete so far!
        """Takes key, retrieves JSON data with reduced nodes, and sends it to js graph_ready func
        Args:
            key: tuple containing the key of the activity
        """
        print("Reducing graph upstream from key: ", key)
        try:
            json_data = self.graph.get_json_reduce_graph(key)
            self.bridge.graph_ready.emit(json_data)
        except Exception as e:
            ErrorHandler.trace_error(e)
            print("Removal not possible with this activity:", key)

    def update_graph_random(self):
        """changes the database the random activity is taken from to a random one present in the project
        replacing: random_activity=bw.Database("ecoinvent3.4cutoff").random()
        how to access the selected database for random activity?
        """
        try:
            cur_db = self.selected_db
            random_activity = bw.Database(cur_db).random()
            if random_activity is None:
                raise Exception("Failed to pick random activity.")

            print("Database: {} ; Randomkey: {}; {}".format(cur_db, random_activity, type(random_activity)))
            self.update_graph(random_activity)
        except Exception as e:
            ErrorHandler.trace_error(e)
            print('Activity empty, please select a Database!')

    def draw_graph(self):
        self.view.load(self.url)


class Bridge(QtCore.QObject):
    graph_ready = QtCore.pyqtSignal(str)

    @QtCore.pyqtSlot(str)
    def node_clicked(self, js_string):
        """ Is called when a node is clicked for navigation
        Args:
            js_string: string containing the node's database name and the ID of the clicked node
        """
        print("Clicked on: ", js_string)
        db_id = js_string.split(";")
        key = tuple([db_id[0], db_id[1]])
        graphsignals.update_graph.emit(key)

    @QtCore.pyqtSlot(str)
    def node_clicked_expand(self, js_string):
        """ is called when node is shift+clicked for expansion
        Args:
            js_string: string containing the node's database name and the ID of the clicked node
        """
        print("Clicked on to expand: ", js_string)
        db_id = js_string.split(";")
        key = tuple([db_id[0], db_id[1]])
        graphsignals.method_chooser.emit(key)


    @QtCore.pyqtSlot(str)
    def node_clicked_reduce(self, js_string):
        # TODO: make a mediating function for data selection on what to delete and check for orphaned funcs
        """ is called when node is alt+clicked for reduction of graph
        Args:
            js_string: string containing the node's database name and the ID of the clicked node
        """
        print("Clicked on to remove node: ", js_string)
        db_id = js_string.split(";")
        key = tuple([db_id[0], db_id[1]])
        graphsignals.update_graph_reduce.emit(key)


class Edge(object):

    def __init__(self, source_id: str, target_id: str, label: str):
        """ Initializes a new instance of the Edge class. """
        self.source_id = source_id
        self.target_id = target_id
        self.label = label

    @property
    def source(self):
        """ Gets a value indicating the current edge´s source node identifier. This property is readonly. """
        return self.source_id

    @property
    def target(self):
        """ Gets a value indicating the current edge´s target node identifier. This property is readonly. """
        return self.target_id


class GraphNode(object):

    def __init__(self, activity_identifier: str, product: str, name: str, location: str, database: str):
        """ Initializes a new instance of the GraphNode class. """
        self.id = activity_identifier
        self.product = product
        self.name = name
        self.location = location
        self.db = database
        self._type = ""

    @property
    def type(self) -> str:
        """ Gets a value indicating the current nodes informative type name. """
        return self._type

    @type.setter
    def type(self, type_name: str):
        """ Sets an informative type that classifies the current node;
        for instance receiver, input, consumer, or such. """
        self._type = type_name


class GraphModel:
    """ Stores the data of a graph and provides functionality to manipulate data. """

    class JsonSerializer(json.JSONEncoder):
        """ A custom JSON serializer that can be used with json.dumps. """
        def default(self, o):
            """ Returns the object to be used with pickle. """
            return o.__dict__

    class GraphData:
        def __init__(self, dictionary):
            """ Initializes the new instance from the given dictionary. """
            for k, v in dictionary.items():
                setattr(self, k, v)

    def __init__(self):
        """ Initializes a new instance of the GraphModel class. By default the model has empty data. """
        self._data = GraphModel.GraphData({
            "nodes": [],
            "edges": [],
            "title": ""
        })

    @property
    def title(self) -> str:
        """ Gets the graph´s title string. """
        return self._data.title

    @title.setter
    def title(self, title: string):
        """ Sets the graph´s title. """
        self._data.title = title

    def clear(self):
        """ Resets the current model (removes all nodes and edges). """
        self._data.edges = []
        self._data.nodes = []
        self._data.title = ""

    def add_edge(self, edge: Edge):
        """ Adds an edge to the current model. """
        if len(list(filter(lambda e: e.source_id == edge.source_id and
                                     e.target_id == edge.target_id, self._data.edges))) == 0:
            try:
                self._data.edges.append(edge)
            except Exception as e:
                ErrorHandler.trace_error(e)
                raise
        else:
            print('Edge already present, source_id: {} ; target_id: {}'.format(edge.source_id, edge.target_id))
    def remove_edge(self, edge: Edge):
        """ Removes the specified node from the current model instance. """

        def edge_filter_predicate(e: Edge, edge_source_id: str, edge_target_id: str):
            """ A filter function that returns true, if the given edge´s source and target properties equal the
            specified source and target identifiers, otherwise false."""
            if e.source == edge_source_id and e.target == edge_target_id:
                #print('{} == {}' .format(e.source, edge_source_id))
                return True

            return False

        #num_edges = self._data.edges.__len__()
        #print('no of edges before removal: ', self._data.edges.__len__())
        try:
            self._data.edges = list(
                filter(lambda e: edge_filter_predicate(e, edge.source, edge.target) is False, self._data.edges))
        except Exception as e:
            ErrorHandler.trace_error(e)
            print("Failed to set reduced array of edges")
            raise

        #num_edges_after = self._data.edges.__len__()
        #print('no of edges after removal: ', self._data.edges.__len__())

    def add_node(self, node: GraphNode):
        """ Adds a node to the current model. """
        if len(list(filter(lambda n: n.id == node.id, self._data.nodes))) == 0:
            try:
                self._data.nodes.append(node)
            except Exception as e:
                ErrorHandler.trace_error(e)
                raise
        else:
            print('Node {} already present'.format(node.id))

    def remove_node(self, node: GraphNode):
        """ Removes the specifies node from the current model instance. """

        def node_filter_predicate(n: GraphNode, node_id: str):
            """ A filter function that returns true, if the given node´s id property equals the specified identifier,
            otherwise false. """
            if n.id == node_id:
                #print('{} == {}' .format(n.id, node_id))
                return True

            return False

        #print('no of nodes before removal: ', len(self._data.nodes))
        reduced_nodes = list(filter(lambda n: node_filter_predicate(n, node.id) is False, self._data.nodes))
        #print('no of nodes after removal', len(reduced_nodes))
        try:
            self._data.nodes = list(filter(lambda n: node_filter_predicate(n, node.id) is False, self._data.nodes))
        except Exception as e:
            ErrorHandler.trace_error(e)
            print("Failed to set reduced array of nodes: {}.", node.id)
            raise

    def method_chooser_helper(self, key: Tuple[str, str]):
        """
        Checks current model instance for whether the specified node has any downstream edges connected to it
        and returns True if Yes; returns False if No
        Args: node
        Returns: True or False
        """
        activity = bw.get_activity(key)
        node_id = key[1]
        def contains_source_id(e: Edge, source_id: str):
            """Filter function to return True, if the edges source id is identical to specified source id string"""
            if e.source_id == source_id:
                return True
            return False
        #print("Checking for downstream exchanges present for:", activity, key)
        if len(list(filter(lambda e: contains_source_id(e, node_id), self._data.edges))) >= 1:
            #print("At least one downstream edge seems to be present for:", activity, key)
            return True
        else:
            # print("No downstream edges seem to be present for:", activity, key)
            return False

    def get_orphaned_nodes(self, node_central: GraphNode):
        """Returns a list of orphaned nodes (i.e. who have no path to the central node)
        Args: central node, specified node
        Ret: list of node ids without connection to central node"""
        # creates MultiGraph class for networkx function has_path
        G = MultiGraph()
        # fills node_ids into MultiGraph
        for node in list(self._data.nodes):
            G.add_node(node.id)
        # fills edges (source_id, target_id) into MultiGraph
        for edge in list(self._data.edges):
            G.add_edge(edge.source_id, edge.target_id)

        orphaned_node_ids = []
        #checks each node in current dataset whether it is connected to central node
        #adds node_id of orphaned nodes to list
        for node in G.nodes:
            if not has_path(G, node, node_central.id) and node != node_central.id:
                orphaned_node_ids.append(node)
                #print('Orphaned node added with name', node.name)
        print('no of orphaned nodes added: ',len(orphaned_node_ids))
        return orphaned_node_ids

<<<<<<< HEAD
    #def complete_edges(self):
        """Method checks each node in the current dataset and compare whether all exchanges between the nodes present
        in the dataset are included as edges, appends the missing edges
        Args: current self._data
        Return: none, appends self._data.edges in-situ"""
        """print('complete_edges started')
=======
    """def complete_edges(self):
        "Method checks each node in the current dataset and compare whether all exchanges between the nodes present
        in the dataset are included as edges, appends the missing edges
        Args: current self._data
        Return: none, appends self._data.edges in-situ"
        print('complete_edges started')
>>>>>>> 2b82fcd5
        for node in self._data.nodes:
            c = 0
            key = (node.db, node.id)
            activity = bw.get_activity(key)
            upstream = activity.technosphere()
            downstream  = activity.upstream()
            #checks upstream exchanges
            for exchange in upstream:
                edge = Edge(
                    exchange.input.key[1],
                    exchange.output.key[1],
                    exchange.input.get("reference product"))
                if len(list(filter(lambda n: n.id == edge.source_id or n.id == edge.target_id, self._data.nodes))) == 2:
                    try:
                        self.add_edge(edge)
                        c += 1
                        print('missing upstream edge added')
                    except Exception as e:
                        ErrorHandler.trace_error(e)
                        raise
            #checks downstream exchanges
            for row, exchange in enumerate(downstream):
                edge = Edge(
                    exchange.input.key[1],
                    exchange.output.key[1],
                    exchange.output.get("reference product"))
                if len(list(filter(lambda n: n.id == edge.source_id or n.id == edge.target_id, self._data.nodes))) == 2:
                    try:
                        self.add_edge(edge)
                    except Exception as e:
                        ErrorHandler.trace_error(e)
<<<<<<< HEAD
                        raise"""
=======
                        raise """

    def complete_edges(self, key):
        """Method checks each node in the current dataset and compare whether all exchanges between the nodes present
        in the dataset are included as edges, appends the missing edges
        Args: current self._data
        Return: none, appends self._data.edges in -situ"""
        print('complete_edges started')

        activity = bw.get_activity(key)
        upstream = activity.technosphere()
        downstream = activity.upstream()
        # checks upstream exchanges
        for exchange in upstream:
            edge = Edge(
                exchange.input.key[1],
                exchange.output.key[1],
                exchange.input.get("reference product"))
            if len(list(filter(lambda n: n.id == edge.source_id or n.id == edge.target_id, self._data.nodes))) == 2:
                try:
                    self.add_edge(edge)
                except Exception as e:
                    ErrorHandler.trace_error(e)
                    raise
        # checks downstream exchanges
        for row, exchange in enumerate(downstream):
            edge = Edge(
                exchange.input.key[1],
                exchange.output.key[1],
                exchange.output.get("reference product"))
            if len(list(filter(lambda n: n.id == edge.source_id or n.id == edge.target_id, self._data.nodes))) == 2:
                try:
                    self.add_edge(edge)
                except Exception as e:
                    ErrorHandler.trace_error(e)
                    raise
>>>>>>> 2b82fcd5

    def json(self):
        """ Returns a JSON representation of the current model´s graph data. """
        try:
            return json.dumps(self._data, cls=GraphModel.JsonSerializer)
        except Exception as e:
            ErrorHandler.trace_error(e)
            raise


class Graph:

    def __init__(self):
        self.model = GraphModel()

        # to avoid a change of title and retain information about the original central node it is stored here
        self.central_node = None

    def get_json_graph(self, key: Tuple[str, str]):
        """Creates JSON graph for an activity
        Args:
            key: tuple containing the key of the activity
        Returns:
                JSON data as a string
        """
        activity = bw.get_activity(key)
        print("Head:", activity)

        # forget all nodes and edges
        self.model.clear()

        # all inputs
        exchanges = activity.technosphere()
        for exchange in exchanges:
            edge = Edge(
                exchange.input.key[1],
                exchange.output.key[1],
                exchange.input.get("reference product"))
            self.model.add_edge(edge)
            node = GraphNode(
                exchange.input.key[1],
                exchange.input.get("reference product"),
                exchange.input.get("name"),
                exchange.input.get("location"),
                exchange.input.key[0])
            node.type = "input"
            self.model.add_node(node)

        # all downstream consumers
        for row, exchange in enumerate(activity.upstream()):
            edge = Edge(
                exchange.input.key[1],
                exchange.output.key[1],
                exchange.output.get("reference product"))
            self.model.add_edge(edge)
            node = GraphNode(
                exchange.output.key[1],
                exchange.output.get("reference product"),
                exchange.output.get("name"),
                exchange.output.get("location"),
                exchange.output.key[0])
            node.type = "downstream consumer"
            self.model.add_node(node)

        # and the receiving node
        activity_id = activity.key[1]
        activity_database = activity.key[0]
        node = GraphNode(
            activity_id,
            activity.get("reference product"),
            activity.get("name"),
            activity.get("location"),
            activity_database)
        node.type = "receiver"
        self.model.add_node(node)

        self.model.title = activity.get("reference product")

        json_data = self.model.json()

        self.central_node = node
        # print("JSON-Data:", json_data)
        return json_data

    def get_json_expand_graph(self, key: Tuple[str, str]):
        """ Exploration Function: Expand graph saved in saved_json by adding downstream nodes to the ctrl+clicked node
        Args:
            key: tuple containing the key of the activity
        Returns:
                JSON data as a string
        """
        activity = bw.get_activity(key)
        print("Head:", activity)

        def make_edge(input_activity, output_activity) -> Edge:
            """ Creates a new edge from the specified input and output activities. """
            source_id = input_activity.key[1]
            target_id = output_activity.key[1]
            label = output_activity.get("reference product")
            return Edge(source_id, target_id, label)

        def make_node(output_activity) -> GraphNode:
            """ Creates a new node from the specified output activity. """
            activity_identifier = output_activity.key[1]
            activity_database = output_activity.key[0]
            return GraphNode(
                activity_identifier,
                output_activity.get("reference product"),
                output_activity.get("name"),
                output_activity.get("location"),
                activity_database)

        # adds only downstream nodes to the specified node
        activity_exchanges = activity.upstream()
        for index, exchange in enumerate(activity_exchanges):
            try:
                self.model.add_node(make_node(exchange.output))
                """self.model.add_edge(make_edge(exchange.input, exchange.output))"""
                self.model.complete_edges(exchange.output.key)
            except Exception as e:
                ErrorHandler.trace_error(e)
                print("Failed to create edge/node for exchange: {}.", index)
                raise

        """
        print('checking for missing edges')
<<<<<<< HEAD
        #self.model.complete_edges()
=======
        self.model.complete_edges()"""
>>>>>>> 2b82fcd5

        json_data = self.model.json()

        #print("JSON-Data:", json_data)
        return json_data

    def get_json_expand_graph_upstream(self, key: Tuple[str, str]):
        """ Exploration Function: Expand graph saved in saved_json by adding upstream nodes to the shift+clicked node
        Args:
            key: tuple containing the key of the activity
        Returns:
                JSON data as a string
        """

        activity = bw.get_activity(key)
        print("Head:", activity)

        def make_edge(input_activity, output_activity) -> Edge:
            """ Creates a new edge from the specified input and output activities. """
            source_id = input_activity.key[1]
            target_id = output_activity.key[1]
            label = input_activity.get("reference product")
            return Edge(source_id, target_id, label)

        def make_node(input_activity) -> GraphNode:
            """ Creates a new node from the specified input activity. """
            return GraphNode(
                input_activity.key[1],
                input_activity.get("reference product"),
                input_activity.get("name"),
                input_activity.get("location"),
                input_activity.key[0])

        # add only the upstreams nodes to the specified node
        exchanges = activity.technosphere()
        for exchange in filter(lambda x: x.output.key[1] == key[1], exchanges):
            try:
                self.model.add_node(make_node(exchange.input))
                """self.model.add_edge(make_edge(exchange.input, exchange.output))"""
                self.model.complete_edges(exchange.input.key)
            except Exception as e:
                ErrorHandler.trace_error(e)
                raise

        #print('done with adding nodes & edges')
<<<<<<< HEAD
        print('checking for missing edges')
        #self.model.complete_edges()
=======
        """print('checking for missing edges')
        self.model.complete_edges()"""
>>>>>>> 2b82fcd5
        # JSON pickle
        json_data = self.model.json()

        #print("JSON-Data:", json_data)
        return json_data

    def get_json_reduce_graph(self, key: Tuple[str, str]):
        """ Exploration Function: Reduce graph saved in saved_json by removing the alt+clicked node and direct exchanges
            Removes specified node as well as any dependent nodes which become isolated and their edges
        Args:
            key: tuple containing the key of the activity
        Returns:
                JSON data as a string
        """
        def remove_edges(id: str):
            # filters edges that have the specified node_id as a target or source
            edges_removable = list(filter(lambda x: x.source == id or x.target == id, self.model._data.edges))
            # print('Number of edges to remove: ', len(edges_removable))
            for x in edges_removable:
                try:
                    self.model.remove_edge(x)
                    print("edge removed with source_id: ", x.source)
                except Exception as e:
                    ErrorHandler.trace_error(e)
                    raise
        def remove_nodes(id: str):
            node_removable = list(filter(lambda x: x.id == id, self.model._data.nodes))
            # print('Number of nodes to remove: ', len(node_removable))
            for x in node_removable:
                try:
                    self.model.remove_node(x)
                    print("specified node removed with key: ", id)
                except Exception as e:
                    ErrorHandler.trace_error(e)
                    raise

        activity = bw.get_activity(key)
        print("Head:", activity)
        if key[1] == self.central_node.id:
            print('Central node cannot be removed.')
            return self.model.json()
        # remove alt+clicked node and directly connected edges
        remove_edges(key[1])
        remove_nodes(key[1])

        # retrieve list of orphaned nodes and remove these and their direct edges
        for orphan_id in self.model.get_orphaned_nodes(self.central_node):
            remove_edges(orphan_id)
            remove_nodes(orphan_id)
            print('removed nodes and edges for orphaned node', orphan_id)

        # JSON pickle
        json_data = self.model.json()

        # print("JSON-Data:", json_data)
        return json_data

    def save_json_to_file(self, filename="data.json"):
        """ Writes the current model´s JSON representation to the specifies file. """

        json_data = self.model.json()
        if json_data:
            filepath = os.path.join(os.path.dirname(__file__), filename)
            with open(filepath, 'w') as outfile:
                json.dump(json_data, outfile)

    # def new_graph(self):
    #     print("Sending new Graph Data")
    #     graph_data = self.get_random_graph()
    #     self.bridge.graph_ready.emit(graph_data)
    #     print("Graph Data: ", graph_data)

    # def get_activity_data_str(self, obj):
    #     obj_str = "_".join([
    #         obj.get("reference product"),
    #         # obj.get("name"),
    #         # obj.get("location")
    #     ])
    #     return obj_str

    # def get_graph_data(self, key):
    #     self.activity = bw.get_activity(key)
    #     self.upstream = False
    #
    #     from_to_list = []
    #     for row, exc in enumerate(self.activity.technosphere()):
    #         from_act = self.get_activity_data_str(exc.input)
    #         to_act = self.get_activity_data_str(exc.output)
    #         from_to_list.append((from_act, to_act))
    #     return from_to_list

    # def format_as_dot(self, from_to_list):
    #     graph = 'digraph inventories {\n'
    #     graph += """node[rx = 5 ry = 5 labelStyle = "font: 300 14px 'Helvetica Neue', Helvetica"]
    #     edge[labelStyle = "font: 300 14px 'Helvetica Neue', Helvetica"]"""
    #     for from_act, to_act in from_to_list:
    #         graph +='\n"'+from_act+'"'+' -> '+'"'+to_act+'"'+'; '
    #     graph += '}'
    #     return graph<|MERGE_RESOLUTION|>--- conflicted
+++ resolved
@@ -377,21 +377,12 @@
         print('no of orphaned nodes added: ',len(orphaned_node_ids))
         return orphaned_node_ids
 
-<<<<<<< HEAD
-    #def complete_edges(self):
-        """Method checks each node in the current dataset and compare whether all exchanges between the nodes present
-        in the dataset are included as edges, appends the missing edges
-        Args: current self._data
-        Return: none, appends self._data.edges in-situ"""
-        """print('complete_edges started')
-=======
     """def complete_edges(self):
         "Method checks each node in the current dataset and compare whether all exchanges between the nodes present
         in the dataset are included as edges, appends the missing edges
         Args: current self._data
         Return: none, appends self._data.edges in-situ"
         print('complete_edges started')
->>>>>>> 2b82fcd5
         for node in self._data.nodes:
             c = 0
             key = (node.db, node.id)
@@ -423,13 +414,10 @@
                         self.add_edge(edge)
                     except Exception as e:
                         ErrorHandler.trace_error(e)
-<<<<<<< HEAD
-                        raise"""
-=======
                         raise """
 
     def complete_edges(self, key):
-        """Method checks each node in the current dataset and compare whether all exchanges between the nodes present
+        """Method checks node for whether all exchanges between the nodes present
         in the dataset are included as edges, appends the missing edges
         Args: current self._data
         Return: none, appends self._data.edges in -situ"""
@@ -462,7 +450,6 @@
                 except Exception as e:
                     ErrorHandler.trace_error(e)
                     raise
->>>>>>> 2b82fcd5
 
     def json(self):
         """ Returns a JSON representation of the current model´s graph data. """
@@ -589,11 +576,7 @@
 
         """
         print('checking for missing edges')
-<<<<<<< HEAD
-        #self.model.complete_edges()
-=======
         self.model.complete_edges()"""
->>>>>>> 2b82fcd5
 
         json_data = self.model.json()
 
@@ -639,13 +622,8 @@
                 raise
 
         #print('done with adding nodes & edges')
-<<<<<<< HEAD
-        print('checking for missing edges')
-        #self.model.complete_edges()
-=======
         """print('checking for missing edges')
         self.model.complete_edges()"""
->>>>>>> 2b82fcd5
         # JSON pickle
         json_data = self.model.json()
 
