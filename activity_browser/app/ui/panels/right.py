--- conflicted
+++ resolved
@@ -5,18 +5,16 @@
 from ...signals import signals
 from .. import activity_cache
 from ..tabs import (
-<<<<<<< HEAD
     LCASetupTab,
-    ActivityDetailsTab,
+    # ActivityDetailsTab,
     LCAResultsTab,
-=======
     ActivityTab,
     HistoryTab,
-    ImpactAssessmentTab,
+    # ImpactAssessmentTab,
     MethodsTab,
     ProjectTab,
->>>>>>> 7ef048a5
 )
+
 
 class RightPanel(Panel):
     side = "right"
