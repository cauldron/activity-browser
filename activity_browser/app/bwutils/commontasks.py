--- conflicted
+++ resolved
@@ -150,7 +150,6 @@
     """
     return {', '.join(key): key for key in keys}
 
-<<<<<<< HEAD
 def identify_activity_type(activity):
     """Return the activity type based on its naming."""
     name = activity["name"]
@@ -164,12 +163,11 @@
         return "marketgroup"
     else:
         return "production"
-=======
+
 
 def get_locations_in_db(db_name):
     """returns the set of locations in a database"""
     db = bw.Database(db_name)
     loc_set = set()
     [loc_set.add(act.get("location")) for act in db]
-    return loc_set
->>>>>>> 7ef048a5
+    return loc_set