# -*- coding: utf-8 -*-
import os
import json
import shutil
<<<<<<< HEAD
=======

import appdirs
>>>>>>> c6d9fd26

import appdirs
from activity_browser.app.bwutils import commontasks as bc
from .. import PACKAGE_DIRECTORY
import brightway2 as bw
from activity_browser.app.signals import signals

class ABSettings():
    """
    Interface to the json settings file. Will create a userdata directory via appdirs if not
    already present.
    """
    def __init__(self):
        ab_dir = appdirs.AppDirs('ActivityBrowser', 'ActivityBrowser')
        self.data_dir = ab_dir.user_data_dir
        if not os.path.isdir(self.data_dir):
            os.makedirs(self.data_dir, exist_ok=True)
        self.settings_file = os.path.join(self.data_dir, 'ABsettings.json')
        self.move_old_settings()
        if os.path.isfile(self.settings_file):
            self.load_settings()
        else:
            self.settings = {}

    def move_old_settings(self):
<<<<<<< HEAD
=======
        """
        legacy code: This function is only required for compatibility with the old settings file and
        can be removed in a future release
        """
>>>>>>> c6d9fd26
        if not os.path.exists(self.settings_file):
            old_settings = os.path.join(PACKAGE_DIRECTORY, 'ABsettings.json')
            if os.path.exists(old_settings):
                shutil.copyfile(old_settings, self.settings_file)

    def load_settings(self):
        with open(self.settings_file, 'r') as infile:
            self.settings = json.load(infile)

    def write_settings(self):
        with open(self.settings_file, 'w') as outfile:
            json.dump(self.settings, outfile, indent=4, sort_keys=True)


class UserProjectSettings():
    """
    Handles user settings which are specific to projects. Created initially to handle read-only/writable database status
    Code based on ABSettings class, if more different types of settings are needed, could inherit from a base class

    structure: singleton, loaded dependent on which project is selected.
        Persisted on disc, Stored in the BW2 projects data folder for each project
        a dictionary1 of dictionaries2
        Dictionary1 keys are settings names (currently just 'read-only-databases'), values are dictionary2s
        Dictionary2 keys are database names, values are bools

    For now, decided to not include saving writable-activities to settings.
    As activities are identified by tuples, and saving them to json requires extra code
    https://stackoverflow.com/questions/15721363/preserve-python-tuples-with-json
    This is currently not worth the effort but could be returned to later

    """
    def __init__(self):
        # on selection of a project (signal?), find the settings file for that project if it exists
        # it can be a custom location, based on ABsettings. So check that, and if not, use default?
        # once found, load the settings or just an empty dict.
        self.connect_signals()

        self.project_dir = bw.projects.dir
        # print("project_dir:", self.project_dir)
        # self.project_name = bw.projects._project_name

        self.settings_file = os.path.join(self.project_dir, 'AB_project_settings.json')

        if os.path.isfile(self.settings_file):
            self.load_settings()
        else:
            # make empty dict for settings
            self.settings = {}
            # save to ensure it's always accessible after first project select
            self.write_settings()

    def load_settings(self):
        with open(self.settings_file, 'r') as infile:
            self.settings = json.load(infile)

    def write_settings(self):
        with open(self.settings_file, 'w') as outfile:
            json.dump(self.settings, outfile, indent=4, sort_keys=True)
            # print("user settings written to", str(self.settings_file), "\n\t", str(self.settings))

    def reset_for_project_selection(self):
        # todo: better implementation? reinitialise settings object each time instead
        # executes when new project selected
        # same code as __init__ but without connect_signals()
        self.project_dir = bw.projects.dir
        self.settings_file = os.path.join(self.project_dir, 'AB_project_settings.json')

        # load if found, else make empty dict and save as new file
        if os.path.isfile(self.settings_file):
            self.load_settings()
        else:
            self.settings = self.get_default_settings()
            self.write_settings()

    def get_default_settings(self):
        # returns default empty settings dictionary
        default = {
            'read-only-databases': {}
            # ,'writable-activities': {}
        }
        return default

    def remove_db(self, db_name):
        # when a database is deleted from a project, the settings are also deleted
        self.settings['read-only-databases'].pop(db_name, None)
        self.write_settings()

    def connect_signals(self):
        signals.project_selected.connect(self.reset_for_project_selection)
        signals.delete_project.connect(self.reset_for_project_selection)


ab_settings = ABSettings()
user_project_settings = UserProjectSettings()<|MERGE_RESOLUTION|>--- conflicted
+++ resolved
@@ -2,11 +2,8 @@
 import os
 import json
 import shutil
-<<<<<<< HEAD
-=======
 
 import appdirs
->>>>>>> c6d9fd26
 
 import appdirs
 from activity_browser.app.bwutils import commontasks as bc
@@ -32,13 +29,10 @@
             self.settings = {}
 
     def move_old_settings(self):
-<<<<<<< HEAD
-=======
         """
         legacy code: This function is only required for compatibility with the old settings file and
         can be removed in a future release
         """
->>>>>>> c6d9fd26
         if not os.path.exists(self.settings_file):
             old_settings = os.path.join(PACKAGE_DIRECTORY, 'ABsettings.json')
             if os.path.exists(old_settings):
