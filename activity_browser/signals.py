# -*- coding: utf-8 -*-
from PySide2.QtCore import QObject, Signal, SignalInstance, Qt, QThread

from bw2data import get_activity, Method
from bw2data.parameters import ParameterBase
from .application import application
try:
    from bw2data.backends.peewee.proxies import Activity, Exchange
except ModuleNotFoundError:
    # we're running Brightway 25
    from bw2data.backends import Activity, Exchange


class ABSignals(QObject):
    """ Signals used for the Activity Browser should be defined here.
    While arguments can be passed to signals, it is good practice not to do this if possible.
    Every signal should have a comment (no matter how descriptive the name of the signal) that describes what a
    signal is used for and after a pipe (|), what variables are sent, if any.
    """

    # General Settings
    # log = Signal(str)  # Write log message to debug window | log message

    # bw2 directory
    # switch_bw2_dir_path = Signal(str)  # Change the path to the BW2 settings | path
    # edit_settings = Signal()  # Change AB settings

    # Project
<<<<<<< HEAD
    # change_project = Signal(str)  # Change the project | project name
    # new_project = Signal()  # Start a new project
    # copy_project = Signal()  # Copy a project
    # delete_project = Signal()  # Delete a project
    # project_selected = Signal()  # A project was selected (opened)
    # projects_changed = Signal()  # The list of projects changed
=======
    change_project = Signal(str)  # Change the project | project name
    new_project = Signal()  # Start a new project
    import_project = Signal()  # Import a project
    export_project = Signal()  # Export the current project
    copy_project = Signal()  # Copy a project
    delete_project = Signal()  # Delete a project
    project_selected = Signal()  # A project was selected (opened)
    projects_changed = Signal()  # The list of projects changed
>>>>>>> e51a7ee9

    # Database
    # add_database = Signal()  # Trigger dialog to start a new database
    # delete_database = Signal(str)  # Delete this database | name of database
    # delete_database_confirmed = Signal(str)  # This database has been deleted | name of database
    # copy_database = Signal(str)  # Copy this database | name of the database to be copied
    # install_default_data = Signal()  # Trigger dialog for user to install default data
    # import_database = Signal()  # Trigger dialog to import a database
    # export_database = Signal()  # Trigger dialog to export a database
    # relink_database = Signal(str)  # Relink this database | name of database
    # update_biosphere = Signal()  # Trigger dialog to update the biosphere
    database_selected = Signal(str)  # This database was selected (opened) | name of database
    # databases_changed = Signal()  # The list of databases in this project has changed e.g. a database was added
    # database_changed = Signal(str)  # This database has changed e.g. an activity was added to it | name of database
    database_read_only_changed = Signal(str, bool)  # The read_only state of database changed | name of database, read-only state
    database_tab_open = Signal(str)  # This database tab is being viewed by user | name of database

    # Activity
    # new_activity = Signal(str)  # Trigger dialog to create a new activity in this database | name of database
    add_activity_to_history = Signal(tuple)  # Add this activity to history | key of activity
    # duplicate_activity = Signal(tuple)  # Duplicate this activity | key of activity
    # duplicate_activity_new_loc = Signal(tuple)  # Trigger dialog to duplicate this activity to a new location | key of activity
    # duplicate_activities = Signal(list)  # Duplicate these activities | list of activity keys
    # duplicate_activity_to_db = Signal(str, object)  # Duplicate this activity to another database | name of target database, BW2 actiivty object

    # duplicate_to_db_interface = Signal(tuple, str)  # Trigger dialog to duplicate actiivty to another database | key of activity, name of source database
    # duplicate_to_db_interface_multiple = Signal(list, str)  # Trigger dialog to duplicate actiivty to another database | list of activity keys, name of source database
    safe_open_activity_tab = Signal(tuple)  # Open activity details tab in read-only mode | key of activity
    unsafe_open_activity_tab = Signal(tuple)  # Open activity details tab in editable mode | key of activity
    close_activity_tab = Signal(tuple)  # Close this activity details tab | key of activity
    open_activity_graph_tab = Signal(tuple)  # Open the graph-view tab | key of activity
    # delete_activity = Signal(tuple)  # Delete this activity | key of activity
    # delete_activities = Signal(list)  # Delete these activities | list of activity keys

    # Activity editing
    edit_activity = Signal(str)  # An activity in this database may now be edited | name of database
    # activity_modified = Signal(tuple, str, object)  # This was changed about this activity | key of activity, name of the changed field, new content of the field
    # relink_activity = Signal(tuple)  # Trigger dialog to relink this activity | key of activity

    # Exchanges
    # exchanges_deleted = Signal(list)  # These exchanges should be deleted | list of exchange keys
    # exchanges_add = Signal(list, tuple)  # Add these exchanges to this activity | list of exchange keys to be added, key of target activity
    # exchanges_add_w_values = Signal(list, tuple, dict)  # Add these exchanges to this activity with these values| list of exchange keys to be added, key of target activity, values to add per exchange
    # exchange_modified = Signal(object, str, object)  # This was changed about this exchange | exchange object, name of the changed field, new content of the field
    # Exchange object and uncertainty dictionary
    # exchange_uncertainty_wizard = Signal(object)  # Trigger uncertainty dialog for this exchange | exchange object
    # exchange_uncertainty_modified = Signal(object, dict)  # The uncertainty data for this exchange was modified | exchange object, uncertainty data
    # exchange_pedigree_modified = Signal(object, object)  # The pedigree uncertainty data for this exchange was modified | exchange object, pedigree data

    # Parameters
    # add_parameter = Signal(tuple)  # Trigger dialog to add parameter to this exchange | key of exchange
    # add_activity_parameter = Signal(tuple)  # Add a parameter to this exchange | key of exchange
    # add_activity_parameters = Signal(list)  # Add parameter to these exchanges | list of exchange keys
    added_parameter = Signal(str, str, str)  # This parameter has been added | name of the parameter, amount, type (project, database or activity)
    parameters_changed = Signal()  # The parameters have changed
    # rename_parameter = Signal(object, str)  # Trigger dialog to rename parameter | parameter object, type (project, database or activity)
    # parameter_renamed = Signal(str, str, str)  # This parameter was renamed | old name, type (project, database or activity), new name
    # exchange_formula_changed = Signal(tuple)  # The formula for an exchange in this activity was changed | key of activity
    # parameter_modified = Signal(object, str, object)  # This parameter was modified | parameter object, name of the changed field, new content of the field
    # parameter_uncertainty_modified = Signal(object, dict)  # The uncertainty data for this parameter was modified | parameter object, uncertainty data
    # parameter_pedigree_modified = Signal(object, object)  # The pedigree uncertainty data for this parameter was modified | parameter object, pedigree data
    # delete_parameter = Signal(object)  # Delete this parameter | proxy index of the table view of the parameter
    parameter_scenario_sync = Signal(int, object, bool)  # Synchronize this data for table | index of the table, dataframe with scenario data, include default scenario
    parameter_superstructure_built = Signal(int, object)  # Superstructure built from scenarios | index of the table, dataframe with scenario data
    # clear_activity_parameter = Signal(str, str, str)  # Clear this parameter | name of database, name of code, name of group

    # Calculation Setups
    # new_calculation_setup = Signal()  # Trigger dialog for a new calculation setup
    # copy_calculation_setup = Signal(str)  # Trigger dialog for copying this calculation setup | name of calculation setup
    # delete_calculation_setup = Signal(str)  # Delete this calculation setup | name of calculation setup
    # rename_calculation_setup = Signal(str)  # Trigger dialog to rename this calculation setup | name of calculation setup
    set_default_calculation_setup = Signal()  # Show the default (first) calculation setup
    calculation_setup_changed = Signal()  # Calculation setup was changed
    calculation_setup_selected = Signal(str)  # This calculation setup was selected (opened) | name of calculation setup

    # LCA Results
    lca_calculation = Signal(dict)  # Generate a calculation setup | dictionary with name, type (simple/scenario) and potentially scenario data

    # Impact Categories & Characterization Factors
    # new_method = Signal()  # A new method was added
    # method_deleted = Signal()  # A method was deleted
    # copy_method = Signal(tuple, str)  # Copy this method | tuple of impact category, level of tree OR the proxy
    delete_method = Signal(tuple, str)  # Delete this method | tuple of impact category, level of tree OR the proxy
    # edit_method_cf = Signal(tuple, tuple)  # Edit this CF for this method | tuple of characterization factor, tuple of method
    # remove_cf_uncertainties = Signal(list, tuple)  # Remove uncertainty data for these CFs | list of CFs to remove info from, tuple of method
    # method_modified = Signal(tuple)  # This method was modified | tuple of method
    method_selected = Signal(tuple)  # This method was selected (opened) | tuple of method
    # set_uncertainty = Signal(tuple)  # Set uncertainty of CF | proxy index of the table view of the CF
    # add_cf_method = Signal(tuple, tuple)  # Add uncertainty to CF | tuple of CF, tuple impact category
    # delete_cf_method = Signal(tuple, tuple)  # Delete this CF from impact category | tuple of CF, tuple of impact category
    # cf_changed = Signal()  # A characterization factor was changed

    # Monte Carlo LCA
    monte_carlo_finished = Signal()  # The monte carlo calculations are finished

    # Qt Windows
    # update_windows = Signal()  # Update the windows
    new_statusbar_message = Signal(str)  # Update the statusbar this message | message
    restore_cursor = Signal()  # Restore the cursor to normal

    # Tabs
    toggle_show_or_hide_tab = Signal(str)  # Show/Hide the tab with this name | name of tab
    show_tab = Signal(str)  # Show this tab | name of tab
    hide_tab = Signal(str)  # Hide this tab | name of tab
    hide_when_empty = Signal()  # Show/Hide tab when it has/does not have sub-tabs

    # Plugins
    plugin_selected = Signal(str, bool)  # This plugin was/was not selected | name of plugin, selected state
    # manage_plugins = Signal()  # Trigger the plugins dialog


class QUpdater(QObject):
    """
    A QUpdater is the link between Brightway and the widgets. Its purpose is to be the Qt counterpart of any Brightway
    object and instantiate/emit the necessary signals for it. Signals can be emitted through emitLater, which will emit
    the latest registered signals once when either the main event loop wakes, or when the sub-thread in which the
    emit was requested finishes. This keeps the amount of emits to the necessary minimum and keeps the system lean.

    Subclass this to add the signals you want a Brightway object. See for example QDatabases for bw2data.databases or
    QProjects for bw2data.projects

    The signals should be accessible through the patched Brightway object so the developer can connect to the QUpdater
    via the object itself, instead of directly to the QUpdater, like so:

    bw2data.projects.current_changed.connect()

    instead of:

    activity_browser.signals.qprojects.current_changed.connect()
    """

    def __init__(self, parent=None):
        super().__init__(parent)
        self.cache = {}
    
    def emitLater(self, signal_name: str, *args):
        """
        Emit this signal with these arguments when the main event loop wakes, or when the thread is finished. For a
        single signal instance only the last registered arguments will be emitted, which should be the most up-to-date
        data.
        """
        # check if the signal_name corresponds with a SignalInstance on this object
        if not isinstance(getattr(self, signal_name), SignalInstance):
            raise ValueError("Signal name not valid on this QObject")

        # cache the emit for later
        self.cache[signal_name] = args

        # if we're running in the main thread, emit cache when the event loop wakes
        if QThread.currentThread() == application.thread():
            application.thread().eventDispatcher().awake.connect(self.emit_cache, Qt.UniqueConnection)
        # else, emit the cache when the thread has finished work
        else:
            QThread.currentThread().finished.connect(self.emit_cache, Qt.UniqueConnection)

    def emit_cache(self):
        """
        Emit all currently cached signals and clear the cache. If triggered by an eventdispatcher or thread, this slot
        will try to disconnect to avoid unnecessary calls when the cache is empty.
        """
        # emit all signals in the cache
        for key, value in self.cache.items():
            signal = getattr(self, key)
            signal.emit(*value)

        # clear the cache so they are only emitted once
        self.cache.clear()

        # cleaning up the connections
        if self.sender() == application.thread().eventDispatcher():
            self.sender().awake.disconnect(self.emit_cache)
        elif isinstance(self.sender(), QThread):
            self.sender().finished.disconnect(self.emit_cache)
    

class QDatastore(QUpdater):
    """
    A QDatastore is a special kind of updater that will only be instantiated when connected to, and that will delete
    itself when fully disconnected from. This is useful for non-persistent bw objects of which there can be very many,
    like databases, activities, exchanged and methods. By instantiating an (expensive) QUpdater for these objects only
    when we need to, we make sure we don't have to deal with enormous load times.

    QDatastores should be initialized by accessing either the .changed or .deleted attribute of the patched Brightway
    class, e.g.: get_activity(key).changed.connect(), or, Database("biosphere3").changed.connect(). This will
    instantiate a QDatastore and connect or connect to an already existing QDatastore.

    QDatastore objects are children of the persistent list-QObjects, which are described below, and can be used to
    iterate over the existing QDatastores. QDatastores are initialized using keyword-arguments that can later be used to
    match them to their corresponding Brightway counterpart. The QDatastore for an Activity will for example be
    initialized using the Activity Model Fields like "id", "database" and "code".
    """
    changed: SignalInstance = Signal(object)
    deleted: SignalInstance = Signal(object)

    def __init__(self, parent=None, **kwargs):
        super().__init__(parent)
        self.fields = kwargs
        self.connected = 0
        self.cache = {}

    def __getitem__(self, item):
        return self.fields[item]

    def connectNotify(self, signal):
        """
        When a connection is made to "changed" or "deleted", increase connected value by one
        """
        signal_name = signal.name().data().decode()
        if signal_name == 'changed' or signal_name == 'deleted': self.connected += 1

    def disconnectNotify(self, signal):
        """
        When a disconnection is made from "changed" or "deleted", decrease connected value by one. If connected value is
        zero, remove ourselves from the list-QObject and deleteLater.
        """
        signal_name = signal.name().data().decode()
        if signal_name == 'changed' or signal_name == 'deleted': self.connected -= 1

        if self.connected == 0:
            self.setParent(None)
            self.deleteLater()


class QDatabaseList(QObject):
    """
    A QObject that has Database QUpdaters as its children. Iterate and match using the database name.
    """
    
    def __iter__(self):
        for child in self.findChildren(QDatastore):
            yield child

    def get_or_create(self, database):
        db_name = database if isinstance(database, str) else database.name

        qdatabase = [qdatabase for qdatabase in self.children() if qdatabase["name"] == db_name]

        if qdatabase: return qdatabase[0]
        else: return QDatastore(self, name=db_name)


class QActivityList(QObject):
    """
    A QObject that has Activity QUpdaters as its children. Iterate and match using Activity model fields.
    """

    def __iter__(self):
        for child in self.findChildren(QDatastore):
            yield child

    def get_or_create(self, activity):
        activity = activity if isinstance(activity, Activity) else get_activity(activity)
        doc = activity._document

        qactivity = [qactivity for qactivity in self.children() if qactivity["id"] == doc.id]

        if qactivity:
            return qactivity[0]
        else:
            return QDatastore(self, **doc.__data__)


class QExchangeList(QObject):
    """
    A QObject that has Exchange QUpdaters as its children. Iterate and match using Exchange model fields.
    """

    def __iter__(self):
        for child in self.findChildren(QDatastore):
            yield child

    def get_or_create(self, exchange: Exchange):
        doc = exchange._document
        qexchange = [qexchange for qexchange in self.children() if qexchange["id"] == doc.id]

        if qexchange:
            return qexchange[0]
        else:
            return QDatastore(self, **doc.__data__)


class QMethodList(QObject):
    """
    A QObject that has Method QUpdaters as its children. Iterate and match using the Method name tuple.
    """

    def __iter__(self):
        for child in self.findChildren(QDatastore):
            yield child

    def get_or_create(self, method: Method):
        qmethod = [qmethod for qmethod in self.children() if qmethod["name"] == method.name]

        if qmethod:
            return qmethod[0]
        else:
            return QDatastore(self, name=method.name)


class QParameterList(QObject):
    """
    A QObject that has Parameter QUpdaters as its children. Iterate and match using the Parameter key:
    Tuple(group, param_name).
    """

    def __iter__(self):
        for child in self.findChildren(QDatastore):
            yield child

    def get_or_create(self, parameter: ParameterBase):
        qparam = [qparam for qparam in self.children() if qparam["key"] == parameter.key]

        if qparam:
            return qparam[0]
        else:
            return QDatastore(self, key=parameter.key)


class QProjects(QUpdater):
    current_changed: SignalInstance = Signal()
    list_changed: SignalInstance = Signal()


class QDatabases(QUpdater):
    metadata_changed: SignalInstance = Signal()


class QCalculationSetups(QUpdater):
    metadata_changed: SignalInstance = Signal()


class QMethods(QUpdater):
    metadata_changed: SignalInstance = Signal()


class QParameters(QUpdater):
    parameters_changed: SignalInstance = Signal()


signals = ABSignals()

qprojects = QProjects()
qdatabases = QDatabases()
qcalculation_setups = QCalculationSetups()
qmethods = QMethods()
qparameters = QParameters()

qdatabase_list = QDatabaseList()
qactivity_list = QActivityList()
qexchange_list = QExchangeList()
qmethod_list = QMethodList()
qparameter_list = QParameterList()<|MERGE_RESOLUTION|>--- conflicted
+++ resolved
@@ -26,23 +26,15 @@
     # edit_settings = Signal()  # Change AB settings
 
     # Project
-<<<<<<< HEAD
     # change_project = Signal(str)  # Change the project | project name
     # new_project = Signal()  # Start a new project
     # copy_project = Signal()  # Copy a project
     # delete_project = Signal()  # Delete a project
     # project_selected = Signal()  # A project was selected (opened)
     # projects_changed = Signal()  # The list of projects changed
-=======
-    change_project = Signal(str)  # Change the project | project name
-    new_project = Signal()  # Start a new project
+
     import_project = Signal()  # Import a project
     export_project = Signal()  # Export the current project
-    copy_project = Signal()  # Copy a project
-    delete_project = Signal()  # Delete a project
-    project_selected = Signal()  # A project was selected (opened)
-    projects_changed = Signal()  # The list of projects changed
->>>>>>> e51a7ee9
 
     # Database
     # add_database = Signal()  # Trigger dialog to start a new database
