# -*- coding: utf-8 -*-
import os
import copy
import uuid

import brightway2 as bw
from bw2data.backends.peewee import Exchange
from bw2data.project import ProjectDataset, create_database
from PyQt5 import QtWidgets

from .signals import signals
from .ui.db_import_wizard import DatabaseImportWizard, DefaultBiosphereDialog
try:
    from . import settings
except ImportError:
    settings = None


class Controller(object):
    def __init__(self, window):
        self.window = window
        self.connect_signals()
        print('Brightway2 data directory: {}'.format(bw.projects._base_data_dir))
        print('Brightway2 active project: {}'.format(bw.projects.current))

        # switch directly to custom bw2 directory and project, if specified in settings
        # else use default bw2 path and project
        current_project = self.get_default_project_name()
        signals.project_selected.emit()
        if settings:
            if hasattr(settings, "BW2_DIR"):
                print("Loading brightway2 data directory from settings...")
                self.switch_brightway2_dir_path(dirpath=settings.BW2_DIR)
            if hasattr(settings, "PROJECT_NAME"):
                print("Loading project from settings...")
                self.change_project(settings.PROJECT_NAME)

        self.db_wizard = None

    def connect_signals(self):
        # SLOTS
        # Project
        signals.new_project.connect(self.new_project)
        signals.change_project.connect(self.change_project)
        signals.change_project_dialogue.connect(self.change_project_dialogue)
        signals.copy_project.connect(self.copy_project)
        signals.delete_project.connect(self.delete_project)
        # Database
        signals.add_database.connect(self.add_database)
        signals.delete_database.connect(self.delete_database)
        signals.copy_database.connect(self.copy_database)
        signals.install_default_data.connect(self.install_default_data)
        signals.import_database.connect(self.import_database_wizard)
        # Activity
        signals.copy_activity.connect(self.copy_activity)
        signals.activity_modified.connect(self.modify_activity)
        signals.new_activity.connect(self.new_activity)
        signals.delete_activity.connect(self.delete_activity)
        # Exchange
        signals.exchanges_output_modified.connect(self.modify_exchanges_output)
        signals.exchanges_deleted.connect(self.delete_exchanges)
        signals.exchanges_add.connect(self.add_exchanges)
        signals.exchange_amount_modified.connect(self.modify_exchange_amount)
        # Calculation Setups
        signals.new_calculation_setup.connect(self.new_calculation_setup)
        signals.calculation_setup_changed.connect(self.write_current_calculation_setup)
        signals.rename_calculation_setup.connect(self.rename_calculation_setup)
        signals.delete_calculation_setup.connect(self.delete_calculation_setup)
        # Other
        signals.switch_bw2_dir_path.connect(self.select_bw2_dir_path)

    def import_database_wizard(self):
        if self.db_wizard is None:
            self.db_wizard = DatabaseImportWizard()
        else:
            self.db_wizard.show()
            self.db_wizard.activateWindow()

    def select_bw2_dir_path(self):
        folder_path = QtWidgets.QFileDialog().getExistingDirectory(
            None, "Select a brightway2 database folder")
        # TODO: in case of a directory that does not contain an existing brightway2 database,
        # ask if a new db should be set up
        print(folder_path)
        self.switch_brightway2_dir_path(folder_path)
        return folder_path

    def switch_brightway2_dir_path(self, dirpath):
        try:
            assert os.path.isdir(dirpath)
            bw.projects._base_data_dir = dirpath
            bw.projects._base_logs_dir = os.path.join(dirpath, "logs")
            # create folder if it does not yet exist
            if not os.path.isdir(bw.projects._base_logs_dir):
                os.mkdir(bw.projects._base_logs_dir)
            bw.projects.db.close()
            bw.projects.db = create_database(
                os.path.join(bw.projects._base_data_dir, "projects.db"),
                [ProjectDataset]
            )
            self.change_project(self.get_default_project_name())
            print('Changed brightway2 data directory to: {}'.format(bw.projects._base_data_dir))

        except AssertionError:
            print('Could not access BW_DIR as specified in settings.py')

    def get_default_project_name(self):
        if "default" in bw.projects:
            return "default"
        else:
            return next(iter(bw.projects)).name

    def change_project_dialogue(self):
        project_names = sorted([x.name for x in bw.projects])
        name, ok = QtWidgets.QInputDialog.getItem(
            self.window,
            "Choose project",
            "Name:",
            project_names,
            project_names.index(bw.projects.current),
            False
        )
        if ok:
            self.change_project(name)

    def change_project(self, name=None, reload=False):
        # TODO: what should happen if a new project is opened? (all activities, etc. closed?)
        if not name:
            print("No project name given.")
            return
        if name not in [p.name for p in bw.projects]:
            print("Project does not exist: {}".format(name))
            return
        if name != bw.projects.current or reload:
            bw.projects.set_current(name)
            signals.project_selected.emit()
            print("Changed project to:", name)

    def new_project(self):
        name = self.window.dialog(
            "Create new project",
            "Name of new project:" + " " * 25
        )
        if name and name not in bw.projects:
            bw.projects.set_current(name)
            self.change_project(name, reload=True)
            signals.projects_changed.emit()
        elif name in bw.projects:
            self.window.info("A project with this name already exists.")

    def copy_project(self):
        name = self.window.dialog(
            "Copy current project",
            "Copy current project ({}) to new name:".format(bw.projects.current) + " " * 10
        )
        if name and name not in bw.projects:
            bw.projects.copy_project(name, switch=True)
            self.change_project(name)
            signals.projects_changed.emit()
        else:
            self.window.info("A project with this name already exists.")

    def delete_project(self):
        if len(bw.projects) == 1:
            self.window.info("Can't delete last project")
            return
        ok = self.window.confirm((
            "Are you sure you want to delete project '{}'? It has {} databases"
            " and {} LCI methods").format(
            bw.projects.current,
            len(bw.databases),
            len(bw.methods)
        ))
        if ok:
            bw.projects.delete_project(bw.projects.current)
            self.change_project(self.get_default_project_name(), reload=True)
            signals.projects_changed.emit()

    def install_default_data(self):
        self.default_biosphere_dialog = DefaultBiosphereDialog()

    def add_database(self):
        name = self.window.dialog(
            "Create new database",
            "Name of new database:" + " " * 25
        )
        if name:
            if name not in bw.databases:
                bw.Database(name).register()
                signals.databases_changed.emit()
                signals.database_selected.emit(name)
            else:
                self.window.info("A database with this name already exists.")

<<<<<<< HEAD
    def copy_database(self, name):
=======
    def copy_database(self):
        name = self.window.right_panel.inventory_tab.databases.currentItem().db_name
>>>>>>> 5d7840a3
        new_name = self.window.dialog(
            "Copy {}".format(name),
            "Name of new database:" + " " * 25)
        if new_name:
<<<<<<< HEAD
            if new_name not in bw.databases:
                bw.Database(name).copy(new_name)
                signals.databases_changed.emit()
            else:
                self.window.info("A database with this name already exists.")
=======
            if new_name in bw.databases:
                QtWidgets.QMessageBox.warning(
                    None,
                    'Database exists!',
                    'Database <b>{}</b> already exists!'.format(new_name)
                )
            else:
                bw.Database(name).copy(new_name)
                signals.databases_changed.emit()
>>>>>>> 5d7840a3

    def delete_database(self, name):
        ok = self.window.confirm((
            "Are you sure you want to delete database '{}'? "
            "It has {} activity datasets").format(
            name,
            len(bw.Database(name))
        ))
        if ok:
            del bw.databases[name]
            self.change_project(bw.projects.current, reload=True)

    def new_calculation_setup(self):
        name = self.window.dialog(
            "Create new calculation setup",
            "Name of new calculation setup:" + " " * 10
        )
        if name:
            # TODO: prevent that existing calculation setups get overwritten
            bw.calculation_setups[name] = {'inv': [], 'ia': []}
            signals.calculation_setup_selected.emit(name)
            print("New calculation setup: {}".format(name))

    def delete_calculation_setup(self):
        name = self.window.left_panel.cs_tab.list_widget.name
        del bw.calculation_setups[name]
        self.window.left_panel.cs_tab.set_default_calculation_setup()
        print("Deleted calculation setup: {}".format(name))

    def rename_calculation_setup(self):
        current = self.window.left_panel.cs_tab.list_widget.name
        new_name = self.window.dialog(
            "Rename '{}'".format(current),
            "New name of this calculation setup:" + " " * 10
        )
        if new_name:
            bw.calculation_setups[new_name] = bw.calculation_setups[current].copy()
            print("Current setups:", list(bw.calculation_setups.keys()))
            del bw.calculation_setups[current]
            print("After deletion of {}:".format(current), list(bw.calculation_setups.keys()))
            signals.calculation_setup_selected.emit(new_name)

    def write_current_calculation_setup(self):
        """Iterate over activity and methods tables, and write
        calculation setup to ``calculation_setups``."""
        current = self.window.left_panel.cs_tab.list_widget.name
        if current:
            bw.calculation_setups[current] = {
                'inv': self.window.left_panel.cs_tab.activities_table.to_python(),
                'ia': self.window.left_panel.cs_tab.methods_table.to_python()
            }

    def new_activity(self, database_name):
        # TODO: let user define product
        name = self.window.dialog(
            "Create new technosphere activity",
            "Name of new technosphere activity:" + " " * 10
        )
        if name:
            new_act = bw.Database(database_name).new_activity(
                code=uuid.uuid4().hex,
                name=name,
                unit="unit",
                type="process",
            )
            new_act.save()
            production_exchange = new_act.new_exchange(amount=1, type="production")
            production_exchange.input = new_act
            production_exchange.save()
            signals.open_activity_tab.emit("right", new_act.key)
            signals.database_changed.emit(database_name)

    def delete_activity(self, key):
        act = bw.get_activity(key)
        bw.database = act['database']
        nu = len(act.upstream())
        if nu:
            text = "activities consume" if nu > 1 else "activity consumes"
            self.window.warning(
                "Can't delete activity",
                """Can't delete {}.
{} upstream {} its reference product.
Upstream exchanges must be modified or deleted.""".format(act, nu, text)
            )
        else:
            act.delete()
            signals.database_changed.emit(act['database'])

    def copy_activity(self, key):
        act = bw.get_activity(key)
        new_act = act.copy("Copy of " + act['name'])
        # Update production exchanges
        for exc in new_act.production():
            if exc.input.key == key:
                exc.input = new_act
                exc.save()
        # Update 'products'
        for product in new_act.get('products', []):
            if product.get('input') == key:
                product['input'] = new_act.key
        new_act.save()
        signals.database_changed.emit(act['database'])
        signals.open_activity_tab.emit("right", new_act.key)

    def modify_activity(self, key, field, value):
        activity = bw.get_activity(key)
        activity[field] = value
        activity.save()
        signals.database_changed.emit(key[0])

    def modify_exchanges_output(self, exchanges, key):
        db_changed = {key[0]}
        for exc in exchanges:
            db_changed.add(exc['output'][0])
            if exc['type'] == 'production':
                new_exc = Exchange()
                new_exc._data = copy.deepcopy(exc._data)
                new_exc['type'] = 'technosphere'
                new_exc['output'] = key
                new_exc.save()
            else:
                exc['output'] = key
                exc.save()
        for db in db_changed:
            signals.database_changed.emit(db)

    def add_exchanges(self, from_keys, to_key):
        activity = bw.get_activity(to_key)
        for key in from_keys:
            from_act = bw.get_activity(key)
            exc = activity.new_exchange(input=key, amount=1)
            if key == to_key:
                exc['type'] = 'production'
            elif from_act.get('type', 'process') == 'process':
                exc['type'] = 'technosphere'
            elif from_act.get('type') == 'emission':
                exc['type'] = 'biosphere'
            else:
                exc['type'] = 'unknown'
            exc.save()
        signals.database_changed.emit(to_key[0])

    def delete_exchanges(self, exchanges):
        db_changed = set()
        for exc in exchanges:
            db_changed.add(exc['output'][0])
            exc._document.delete_instance()
        for db in db_changed:
            signals.database_changed.emit(db)

    def modify_exchange_amount(self, exchange, value):
        exchange['amount'] = value
        exchange.save()
        signals.database_changed.emit(exchange['output'][0])<|MERGE_RESOLUTION|>--- conflicted
+++ resolved
@@ -192,33 +192,15 @@
             else:
                 self.window.info("A database with this name already exists.")
 
-<<<<<<< HEAD
     def copy_database(self, name):
-=======
-    def copy_database(self):
-        name = self.window.right_panel.inventory_tab.databases.currentItem().db_name
->>>>>>> 5d7840a3
         new_name = self.window.dialog(
             "Copy {}".format(name),
             "Name of new database:" + " " * 25)
-        if new_name:
-<<<<<<< HEAD
             if new_name not in bw.databases:
                 bw.Database(name).copy(new_name)
                 signals.databases_changed.emit()
             else:
-                self.window.info("A database with this name already exists.")
-=======
-            if new_name in bw.databases:
-                QtWidgets.QMessageBox.warning(
-                    None,
-                    'Database exists!',
-                    'Database <b>{}</b> already exists!'.format(new_name)
-                )
-            else:
-                bw.Database(name).copy(new_name)
-                signals.databases_changed.emit()
->>>>>>> 5d7840a3
+                self.window.info('Database <b>{}</b> already exists!'.format(new_name))
 
     def delete_database(self, name):
         ok = self.window.confirm((
